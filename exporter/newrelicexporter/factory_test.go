// Copyright The OpenTelemetry Authors
//
// Licensed under the Apache License, Version 2.0 (the "License");
// you may not use this file except in compliance with the License.
// You may obtain a copy of the License at
//
//     http://www.apache.org/licenses/LICENSE-2.0
//
// Unless required by applicable law or agreed to in writing, software
// distributed under the License is distributed on an "AS IS" BASIS,
// WITHOUT WARRANTIES OR CONDITIONS OF ANY KIND, either express or implied.
// See the License for the specific language governing permissions and
// limitations under the License.

package newrelicexporter

import (
	"context"
	"testing"
	"time"

	"github.com/stretchr/testify/assert"
	"github.com/stretchr/testify/require"
	"go.opentelemetry.io/collector/component"
	"go.opentelemetry.io/collector/config/configcheck"
	"go.uber.org/zap"
)

func TestCreateDefaultConfig(t *testing.T) {
	cfg := createDefaultConfig()
	assert.NotNil(t, cfg, "failed to create default config")
	require.NoError(t, configcheck.ValidateConfig(cfg))

	nrCfg, ok := cfg.(*Config)
	require.True(t, ok, "invalid Config: %#v", cfg)
	assert.Equal(t, nrCfg.CommonConfig.Timeout, time.Second*15)
}

func TestCreateExporterWithAPIKey(t *testing.T) {
	cfg := createDefaultConfig()
	nrConfig := cfg.(*Config)
	nrConfig.CommonConfig.APIKey = "a1b2c3d4"
	params := component.ExporterCreateParams{Logger: zap.NewNop()}

	te, err := createTracesExporter(context.Background(), params, nrConfig)
	assert.Nil(t, err)
	assert.NotNil(t, te, "failed to create trace exporter")

	me, err := createMetricsExporter(context.Background(), params, nrConfig)
	assert.Nil(t, err)
	assert.NotNil(t, me, "failed to create metrics exporter")

	le, err := createLogsExporter(context.Background(), params, nrConfig)
	assert.Nil(t, err)
	assert.NotNil(t, le, "failed to create logs exporter")
}

func TestCreateExporterWithAPIKeyHeader(t *testing.T) {
	cfg := createDefaultConfig()
	nrConfig := cfg.(*Config)
	nrConfig.CommonConfig.APIKeyHeader = "api-key"
	params := component.ExporterCreateParams{Logger: zap.NewNop()}

	te, err := createTracesExporter(context.Background(), params, nrConfig)
	assert.Nil(t, err)
	assert.NotNil(t, te, "failed to create trace exporter")

	me, err := createMetricsExporter(context.Background(), params, nrConfig)
	assert.Nil(t, err)
	assert.NotNil(t, me, "failed to create metrics exporter")

	le, err := createLogsExporter(context.Background(), params, nrConfig)
	assert.Nil(t, err)
	assert.NotNil(t, le, "failed to create logs exporter")
}

func TestCreateExporterWithAPIKeyAndAPIKeyHeader(t *testing.T) {
	cfg := createDefaultConfig()
	nrConfig := cfg.(*Config)
	nrConfig.CommonConfig.APIKey = "a1b2c3d4"
	nrConfig.CommonConfig.APIKeyHeader = "api-key"
	params := component.ExporterCreateParams{Logger: zap.NewNop()}

	te, err := createTracesExporter(context.Background(), params, nrConfig)
	assert.Nil(t, err)
	assert.NotNil(t, te, "failed to create trace exporter")

	me, err := createMetricsExporter(context.Background(), params, nrConfig)
	assert.Nil(t, err)
	assert.NotNil(t, me, "failed to create metrics exporter")

	le, err := createLogsExporter(context.Background(), params, nrConfig)
	assert.Nil(t, err)
	assert.NotNil(t, le, "failed to create logs exporter")
}

func TestCreateExporterErrorWithoutAPIKeyOrAPIKeyHeader(t *testing.T) {
	cfg := createDefaultConfig()
	nrConfig := cfg.(*Config)
	params := component.ExporterCreateParams{Logger: zap.NewNop()}

	te, err := createTracesExporter(context.Background(), params, nrConfig)
	assert.NotNil(t, err)
	assert.Nil(t, te)

	me, err := createMetricsExporter(context.Background(), params, nrConfig)
	assert.NotNil(t, err)
	assert.Nil(t, me)

	le, err := createLogsExporter(context.Background(), params, nrConfig)
	assert.NotNil(t, err)
	assert.Nil(t, le)
}
<<<<<<< HEAD

func TestCreateTraceExporterError(t *testing.T) {
=======
func TestCreateTracesExporterError(t *testing.T) {
>>>>>>> 3dbcb259
	params := component.ExporterCreateParams{Logger: zap.NewNop()}
	_, err := createTracesExporter(context.Background(), params, nil)
	assert.Error(t, err)
}

func TestCreateMetricsExporterError(t *testing.T) {
	params := component.ExporterCreateParams{Logger: zap.NewNop()}
	_, err := createMetricsExporter(context.Background(), params, nil)
	assert.Error(t, err)
}

func TestCreateLogsExporterError(t *testing.T) {
	params := component.ExporterCreateParams{Logger: zap.NewNop()}
	_, err := createLogsExporter(context.Background(), params, nil)
	assert.Error(t, err)
}<|MERGE_RESOLUTION|>--- conflicted
+++ resolved
@@ -111,12 +111,7 @@
 	assert.NotNil(t, err)
 	assert.Nil(t, le)
 }
-<<<<<<< HEAD
-
-func TestCreateTraceExporterError(t *testing.T) {
-=======
 func TestCreateTracesExporterError(t *testing.T) {
->>>>>>> 3dbcb259
 	params := component.ExporterCreateParams{Logger: zap.NewNop()}
 	_, err := createTracesExporter(context.Background(), params, nil)
 	assert.Error(t, err)
