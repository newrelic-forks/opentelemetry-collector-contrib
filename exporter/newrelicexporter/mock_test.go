// Copyright The OpenTelemetry Authors
//
// Licensed under the Apache License, Version 2.0 (the "License");
// you may not use this file except in compliance with the License.
// You may obtain a copy of the License at
//
//     http://www.apache.org/licenses/LICENSE-2.0
//
// Unless required by applicable law or agreed to in writing, software
// distributed under the License is distributed on an "AS IS" BASIS,
// WITHOUT WARRANTIES OR CONDITIONS OF ANY KIND, either express or implied.
// See the License for the specific language governing permissions and
// limitations under the License.

package newrelicexporter

import (
	"compress/gzip"
	"encoding/json"
	"io/ioutil"
	"net/http"
	"net/http/httptest"
)

type Batch struct {
	Common          Common   `json:"common"`
	Spans           []Span   `json:"spans"`
	Metrics         []Metric `json:"metrics"`
	Logs            []Log    `json:"logs"`
	XXXUnrecognized []byte   `json:"-"`
}

type Common struct {
	Attributes      map[string]string `json:"attributes"`
	XXXUnrecognized []byte            `json:"-"`
}

type Span struct {
	ID              string                 `json:"id"`
	TraceID         string                 `json:"trace.id"`
	Attributes      map[string]interface{} `json:"attributes"`
	XXXUnrecognized []byte                 `json:"-"`
}

type Metric struct {
	Name            string                 `json:"name"`
	Type            string                 `json:"type"`
	Value           interface{}            `json:"value"`
	Timestamp       int64                  `json:"timestamp"`
	Interval        int64                  `json:"interval"`
	Attributes      map[string]interface{} `json:"attributes"`
	XXXUnrecognized []byte                 `json:"-"`
}

type Log struct {
	Message         string                 `json:"message"`
	Timestamp       int64                  `json:"timestamp"`
	Attributes      map[string]interface{} `json:"attributes"`
	XXXUnrecognized []byte                 `json:"-"`
}

// Mock caches decompressed request bodies
type Mock struct {
<<<<<<< HEAD
=======
	Header     http.Header
>>>>>>> 3dbcb259
	Batches    []Batch
	StatusCode int
}

func (c *Mock) Spans() []Span {
	var spans []Span
	for _, data := range c.Batches {
		spans = append(spans, data.Spans...)
	}
	return spans
}

func (c *Mock) Metrics() []Metric {
	var metrics []Metric
	for _, data := range c.Batches {
		metrics = append(metrics, data.Metrics...)
	}
	return metrics
}

func (c *Mock) Server() *httptest.Server {
	return httptest.NewServer(http.HandlerFunc(func(w http.ResponseWriter, r *http.Request) {
		// telemetry sdk gzip compresses json payloads
		gz, err := gzip.NewReader(r.Body)
		if err != nil {
			http.Error(w, err.Error(), http.StatusInternalServerError)
			return
		}
		defer gz.Close()

		contents, err := ioutil.ReadAll(gz)
		if err != nil {
			http.Error(w, err.Error(), http.StatusInternalServerError)
			return
		}

		if !json.Valid(contents) {
			http.Error(w, "invalid JSON body", http.StatusBadRequest)
			return
		}
		err = c.ParseRequest(contents)
		if err != nil {
			http.Error(w, err.Error(), http.StatusBadRequest)
			return
		}

		c.Header = r.Header

		w.WriteHeader(c.StatusCode)
	}))
}

func (c *Mock) ParseRequest(b []byte) error {
	var data []Batch
	if err := json.Unmarshal(b, &data); err != nil {
		return err
	}
	c.Batches = append(c.Batches, data...)
	return nil
}<|MERGE_RESOLUTION|>--- conflicted
+++ resolved
@@ -61,10 +61,7 @@
 
 // Mock caches decompressed request bodies
 type Mock struct {
-<<<<<<< HEAD
-=======
 	Header     http.Header
->>>>>>> 3dbcb259
 	Batches    []Batch
 	StatusCode int
 }
