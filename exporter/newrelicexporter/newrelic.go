// Copyright The OpenTelemetry Authors
//
// Licensed under the Apache License, Version 2.0 (the "License");
// you may not use this file except in compliance with the License.
// You may obtain a copy of the License at
//
//     http://www.apache.org/licenses/LICENSE-2.0
//
// Unless required by applicable law or agreed to in writing, software
// distributed under the License is distributed on an "AS IS" BASIS,
// WITHOUT WARRANTIES OR CONDITIONS OF ANY KIND, either express or implied.
// See the License for the specific language governing permissions and
// limitations under the License.

package newrelicexporter

import (
	"context"
	"fmt"
	"google.golang.org/grpc/status"
	"io"
	"io/ioutil"
	"net/http"
	"strings"
<<<<<<< HEAD
	"time"
=======
>>>>>>> fcbe766a

	"github.com/newrelic/newrelic-telemetry-sdk-go/cumulative"
	"github.com/newrelic/newrelic-telemetry-sdk-go/telemetry"
	"go.opentelemetry.io/collector/config/configmodels"
	"go.opentelemetry.io/collector/consumer/consumererror"
	"go.opentelemetry.io/collector/consumer/pdata"
	"go.opentelemetry.io/collector/translator/internaldata"
	"go.uber.org/zap"
	"go.uber.org/zap/zapcore"
	"google.golang.org/grpc/metadata"
)

const (
	name    = "opentelemetry-collector"
	version = "0.0.0"
	product = "NewRelic-Collector-OpenTelemetry"
)

var _ io.Writer = logWriter{}

// logWriter wraps a zap.Logger into an io.Writer.
type logWriter struct {
	logf func(string, ...zapcore.Field)
}

// Write implements io.Writer
func (w logWriter) Write(p []byte) (n int, err error) {
	w.logf(string(p))
	return len(p), nil
}

// exporter exporters OpenTelemetry Collector data to New Relic.
type exporter struct {
	deltaCalculator    *cumulative.DeltaCalculator
	harvester          *telemetry.Harvester
	spanRequestFactory telemetry.RequestFactory
<<<<<<< HEAD
	logRequestFactory  telemetry.RequestFactory
=======
>>>>>>> fcbe766a
	apiKeyHeader       string
	logger             *zap.Logger
}

<<<<<<< HEAD
func clientOptions(apiKey string, apiKeyHeader string, hostOverride string, insecure bool) []telemetry.ClientOption {
	options := []telemetry.ClientOption{telemetry.WithUserAgent(product + "/" + version)}
	if apiKey != "" {
		options = append(options, telemetry.WithInsertKey(apiKey))
	} else if apiKeyHeader != "" {
		options = append(options, telemetry.WithNoDefaultKey())
	}

	if hostOverride != "" {
		options = append(options, telemetry.WithEndpoint(hostOverride))
	}

	if insecure {
		options = append(options, telemetry.WithInsecure())
	}
	return options
}

=======
>>>>>>> fcbe766a
func newMetricsExporter(l *zap.Logger, c configmodels.Exporter) (*exporter, error) {
	nrConfig, ok := c.(*Config)
	if !ok {
		return nil, fmt.Errorf("invalid config: %#v", c)
	}

	opts := []func(*telemetry.Config){
		nrConfig.HarvestOption,
		telemetry.ConfigBasicErrorLogger(logWriter{l.Error}),
		telemetry.ConfigBasicDebugLogger(logWriter{l.Info}),
		telemetry.ConfigBasicAuditLogger(logWriter{l.Debug}),
	}

	h, err := telemetry.NewHarvester(opts...)
	if nil != err {
		return nil, err
	}

	return &exporter{
		deltaCalculator: cumulative.NewDeltaCalculator(),
		harvester:       h,
	}, nil
}

func newTraceExporter(l *zap.Logger, c configmodels.Exporter) (*exporter, error) {
	nrConfig, ok := c.(*Config)
	if !ok {
		return nil, fmt.Errorf("invalid config: %#v", c)
	}

<<<<<<< HEAD
	options := clientOptions(
		nrConfig.APIKey,
		nrConfig.APIKeyHeader,
		nrConfig.SpansHostOverride,
		nrConfig.spansInsecure,
	)
=======
	options := []telemetry.ClientOption{telemetry.WithUserAgent(product + "/" + version)}
	if nrConfig.APIKey != "" {
		options = append(options, telemetry.WithInsertKey(nrConfig.APIKey))
	} else if nrConfig.APIKeyHeader != "" {
		options = append(options, telemetry.WithNoDefaultKey())
	}

	if nrConfig.SpansHostOverride != "" {
		options = append(options, telemetry.WithEndpoint(nrConfig.SpansHostOverride))
	}

	if nrConfig.spansInsecure {
		options = append(options, telemetry.WithInsecure())
	}
>>>>>>> fcbe766a
	s, err := telemetry.NewSpanRequestFactory(options...)
	if nil != err {
		return nil, err
	}

	return &exporter{
		spanRequestFactory: s,
		apiKeyHeader:       strings.ToLower(nrConfig.APIKeyHeader),
		logger:             l,
	}, nil
}

<<<<<<< HEAD
func newLogsExporter(logger *zap.Logger, c configmodels.Exporter) (*exporter, error) {
	nrConfig, ok := c.(*Config)
	if !ok {
		return nil, fmt.Errorf("invalid config: %#v", c)
	}

	options := clientOptions(
		nrConfig.APIKey,
		nrConfig.APIKeyHeader,
		nrConfig.LogsHostOverride,
		nrConfig.logsInsecure,
	)
	logRequestFactory, err := telemetry.NewLogRequestFactory(options...)
	if err != nil {
		return nil, err
	}

	return &exporter{
		logRequestFactory: logRequestFactory,
		apiKeyHeader:      strings.ToLower(nrConfig.APIKeyHeader),
		logger:            logger,
	}, nil
}

=======
>>>>>>> fcbe766a
func (e *exporter) extractInsertKeyFromHeader(ctx context.Context) string {
	if e.apiKeyHeader == "" {
		return ""
	}

	// right now, we only support looking up attributes from requests that have gone through the gRPC server
	// in that case, it will add the HTTP headers as context metadata
	md, ok := metadata.FromIncomingContext(ctx)
	if !ok {
		return ""
	}

	// we have gRPC metadata in the context but does it have our key?
	values, ok := md[e.apiKeyHeader]
	if !ok {
		return ""
	}

	return values[0]
}

<<<<<<< HEAD
func (e *exporter) pushTraceData(ctx context.Context, td pdata.Traces) (droppedSpans int, outputErr error) {
=======
func (e exporter) pushTraceData(ctx context.Context, td pdata.Traces) error {
>>>>>>> fcbe766a
	var (
		errs []error
	)

<<<<<<< HEAD
	startTime := time.Now()
	insertKey := e.extractInsertKeyFromHeader(ctx)

	details := newTraceDetails(ctx)
	defer func() {
		apiKey := sanitizeApiKeyForLogging(insertKey)
		if apiKey != "" {
			details.apiKey = apiKey
		}
		details.resourceSpanCount = td.ResourceSpans().Len()
		details.processDuration = time.Now().Sub(startTime)
		details.responseCode = status.Code(outputErr)
		details.traceSpanCount = goodSpans
		err := details.recordPushTraceData(ctx)
		if err != nil {
			e.logger.Error("An error occurred recording metrics.", zap.Error(err))
		}
	}()

=======
>>>>>>> fcbe766a
	var batch telemetry.SpanBatch

	for i := 0; i < td.ResourceSpans().Len(); i++ {
		rspans := td.ResourceSpans().At(i)
		resource := rspans.Resource()
		for j := 0; j < rspans.InstrumentationLibrarySpans().Len(); j++ {
			ispans := rspans.InstrumentationLibrarySpans().At(j)
			transform := newTraceTransformer(resource, ispans.InstrumentationLibrary())
			spans := make([]telemetry.Span, 0, ispans.Spans().Len())
			for k := 0; k < ispans.Spans().Len(); k++ {
				span := ispans.Spans().At(k)
				nrSpan, err := transform.Span(span)
				if err != nil {
					errs = append(errs, err)
					continue
				}

				spans = append(spans, nrSpan)
<<<<<<< HEAD
				goodSpans++
			}
			batch.Spans = append(batch.Spans, spans...)
		}
	}
	batches := []telemetry.PayloadEntry{&batch}
	var req *http.Request
	var err error

	if insertKey != "" {
		req, err = e.spanRequestFactory.BuildRequest(batches, telemetry.WithInsertKey(insertKey))
	} else {
		req, err = e.spanRequestFactory.BuildRequest(batches)
	}
	if err != nil {
		e.logger.Error("Failed to build batch", zap.Error(err))
		return 0, err
	}

	// Execute the http request and handle the response
	if err := e.doRequest(req); err != nil {
		return 0, err
	}

	return td.SpanCount() - goodSpans, componenterror.CombineErrors(errs)

}

func (e *exporter) pushLogData(ctx context.Context, ld pdata.Logs) (droppedLogs int, err error) {
	var (
		errs     []error
		goodLogs int
		batch    telemetry.LogBatch
	)

	insertKey := e.extractInsertKeyFromHeader(ctx)

	for i := 0; i < ld.ResourceLogs().Len(); i++ {
		resourceLogs := ld.ResourceLogs().At(i)
		resource := resourceLogs.Resource()

		for j := 0; j < resourceLogs.InstrumentationLibraryLogs().Len(); j++ {
			instrumentationLibraryLogs := resourceLogs.InstrumentationLibraryLogs().At(j)

			transformer := newLogTransformer(resource, instrumentationLibraryLogs.InstrumentationLibrary())
			for k := 0; k < instrumentationLibraryLogs.Logs().Len(); k++ {
				log := instrumentationLibraryLogs.Logs().At(k)
				nrLog, err := transformer.Log(log)
				if err != nil {
					errs = append(errs, err)
					continue
				}

				batch.Logs = append(batch.Logs, nrLog)
				goodLogs++
=======
>>>>>>> fcbe766a
			}
			batch.Spans = append(batch.Spans, spans...)
		}
	}
	batches := []telemetry.PayloadEntry{&batch}
	insertKey := e.extractInsertKeyFromHeader(ctx)
	var req *http.Request
	var err error

	if insertKey != "" {
		req, err = e.spanRequestFactory.BuildRequest(batches, telemetry.WithInsertKey(insertKey))
	} else {
		req, err = e.spanRequestFactory.BuildRequest(batches)
	}
	if err != nil {
		e.logger.Error("Failed to build batch", zap.Error(err))
		return err
	}

<<<<<<< HEAD
	batches := []telemetry.PayloadEntry{&batch}
	var options []telemetry.ClientOption
	if insertKey != "" {
		options = append(options, telemetry.WithInsertKey(insertKey))
	}
	req, err := e.logRequestFactory.BuildRequest(batches, options...)
	if err != nil {
		e.logger.Error("Failed to build batch", zap.Error(err))
		return 0, err
	}

	if err := e.doRequest(req); err != nil {
		return 0, err
	}

	return ld.LogRecordCount() - goodLogs, nil
}

func (e *exporter) pushMetricData(ctx context.Context, md pdata.Metrics) (int, error) {
=======
	// Execute the http request and handle the response
	response, err := http.DefaultClient.Do(req)
	if err != nil {
		e.logger.Error("Error making HTTP request.", zap.Error(err))
		return &urlError{Err: err}
	}
	defer response.Body.Close()
	io.Copy(ioutil.Discard, response.Body)

	// Check if the http payload has been accepted, if not record an error
	if response.StatusCode != http.StatusAccepted {
		// Log the error at an appropriate level based on the status code
		if response.StatusCode >= 500 {
			e.logger.Error("Error on HTTP response.", zap.String("Status", response.Status))
		} else {
			e.logger.Debug("Error on HTTP response.", zap.String("Status", response.Status))
		}

		return &httpError{Response: response}
	}

	return consumererror.CombineErrors(errs)

}

func (e exporter) pushMetricData(ctx context.Context, md pdata.Metrics) error {
>>>>>>> fcbe766a
	var errs []error

	ocmds := internaldata.MetricsToOC(md)
	for _, ocmd := range ocmds {
		var srv string
		if ocmd.Node != nil && ocmd.Node.ServiceInfo != nil {
			srv = ocmd.Node.ServiceInfo.Name
		}

		transform := &metricTransformer{
			DeltaCalculator: e.deltaCalculator,
			ServiceName:     srv,
			Resource:        ocmd.Resource,
		}

		for _, metric := range ocmd.Metrics {
			nrMetrics, err := transform.Metric(metric)
			if err != nil {
				errs = append(errs, err)
				continue
			}
			// TODO: optimize this, RecordMetric locks each call.
			for _, m := range nrMetrics {
				e.harvester.RecordMetric(m)
			}
		}
	}

	e.harvester.HarvestNow(ctx)

	return consumererror.CombineErrors(errs)
}

func (e *exporter) doRequest(req *http.Request) error {

	// Execute the http request and handle the response
	response, err := http.DefaultClient.Do(req)
	if err != nil {
		e.logger.Error("Error making HTTP request.", zap.Error(err))
		return &urlError{Err: err}
	}
	defer response.Body.Close()
	io.Copy(ioutil.Discard, response.Body)

	// Check if the http payload has been accepted, if not record an error
	if response.StatusCode != http.StatusAccepted {
		// Log the error at an appropriate level based on the status code
		if response.StatusCode >= 500 {
			e.logger.Error("Error on HTTP response.", zap.String("Status", response.Status))
		} else {
			e.logger.Debug("Error on HTTP response.", zap.String("Status", response.Status))
		}

		return &httpError{Response: response}
	}

	return nil
}

func (e *exporter) Shutdown(ctx context.Context) error {
	e.harvester.HarvestNow(ctx)
	return nil
}<|MERGE_RESOLUTION|>--- conflicted
+++ resolved
@@ -22,10 +22,7 @@
 	"io/ioutil"
 	"net/http"
 	"strings"
-<<<<<<< HEAD
 	"time"
-=======
->>>>>>> fcbe766a
 
 	"github.com/newrelic/newrelic-telemetry-sdk-go/cumulative"
 	"github.com/newrelic/newrelic-telemetry-sdk-go/telemetry"
@@ -62,15 +59,11 @@
 	deltaCalculator    *cumulative.DeltaCalculator
 	harvester          *telemetry.Harvester
 	spanRequestFactory telemetry.RequestFactory
-<<<<<<< HEAD
 	logRequestFactory  telemetry.RequestFactory
-=======
->>>>>>> fcbe766a
 	apiKeyHeader       string
 	logger             *zap.Logger
 }
 
-<<<<<<< HEAD
 func clientOptions(apiKey string, apiKeyHeader string, hostOverride string, insecure bool) []telemetry.ClientOption {
 	options := []telemetry.ClientOption{telemetry.WithUserAgent(product + "/" + version)}
 	if apiKey != "" {
@@ -89,8 +82,6 @@
 	return options
 }
 
-=======
->>>>>>> fcbe766a
 func newMetricsExporter(l *zap.Logger, c configmodels.Exporter) (*exporter, error) {
 	nrConfig, ok := c.(*Config)
 	if !ok {
@@ -121,29 +112,12 @@
 		return nil, fmt.Errorf("invalid config: %#v", c)
 	}
 
-<<<<<<< HEAD
 	options := clientOptions(
 		nrConfig.APIKey,
 		nrConfig.APIKeyHeader,
 		nrConfig.SpansHostOverride,
 		nrConfig.spansInsecure,
 	)
-=======
-	options := []telemetry.ClientOption{telemetry.WithUserAgent(product + "/" + version)}
-	if nrConfig.APIKey != "" {
-		options = append(options, telemetry.WithInsertKey(nrConfig.APIKey))
-	} else if nrConfig.APIKeyHeader != "" {
-		options = append(options, telemetry.WithNoDefaultKey())
-	}
-
-	if nrConfig.SpansHostOverride != "" {
-		options = append(options, telemetry.WithEndpoint(nrConfig.SpansHostOverride))
-	}
-
-	if nrConfig.spansInsecure {
-		options = append(options, telemetry.WithInsecure())
-	}
->>>>>>> fcbe766a
 	s, err := telemetry.NewSpanRequestFactory(options...)
 	if nil != err {
 		return nil, err
@@ -156,7 +130,6 @@
 	}, nil
 }
 
-<<<<<<< HEAD
 func newLogsExporter(logger *zap.Logger, c configmodels.Exporter) (*exporter, error) {
 	nrConfig, ok := c.(*Config)
 	if !ok {
@@ -181,8 +154,6 @@
 	}, nil
 }
 
-=======
->>>>>>> fcbe766a
 func (e *exporter) extractInsertKeyFromHeader(ctx context.Context) string {
 	if e.apiKeyHeader == "" {
 		return ""
@@ -204,16 +175,12 @@
 	return values[0]
 }
 
-<<<<<<< HEAD
-func (e *exporter) pushTraceData(ctx context.Context, td pdata.Traces) (droppedSpans int, outputErr error) {
-=======
-func (e exporter) pushTraceData(ctx context.Context, td pdata.Traces) error {
->>>>>>> fcbe766a
+func (e *exporter) pushTraceData(ctx context.Context, td pdata.Traces) (outputErr error) {
 	var (
-		errs []error
+		errs      []error
+		goodSpans int
 	)
 
-<<<<<<< HEAD
 	startTime := time.Now()
 	insertKey := e.extractInsertKeyFromHeader(ctx)
 
@@ -233,8 +200,6 @@
 		}
 	}()
 
-=======
->>>>>>> fcbe766a
 	var batch telemetry.SpanBatch
 
 	for i := 0; i < td.ResourceSpans().Len(); i++ {
@@ -253,7 +218,6 @@
 				}
 
 				spans = append(spans, nrSpan)
-<<<<<<< HEAD
 				goodSpans++
 			}
 			batch.Spans = append(batch.Spans, spans...)
@@ -270,23 +234,22 @@
 	}
 	if err != nil {
 		e.logger.Error("Failed to build batch", zap.Error(err))
-		return 0, err
+		return err
 	}
 
 	// Execute the http request and handle the response
 	if err := e.doRequest(req); err != nil {
-		return 0, err
-	}
-
-	return td.SpanCount() - goodSpans, componenterror.CombineErrors(errs)
-
-}
-
-func (e *exporter) pushLogData(ctx context.Context, ld pdata.Logs) (droppedLogs int, err error) {
+		return err
+	}
+
+	return consumererror.CombineErrors(errs)
+
+}
+
+func (e *exporter) pushLogData(ctx context.Context, ld pdata.Logs) (err error) {
 	var (
-		errs     []error
-		goodLogs int
-		batch    telemetry.LogBatch
+		errs  []error
+		batch telemetry.LogBatch
 	)
 
 	insertKey := e.extractInsertKeyFromHeader(ctx)
@@ -308,29 +271,10 @@
 				}
 
 				batch.Logs = append(batch.Logs, nrLog)
-				goodLogs++
-=======
->>>>>>> fcbe766a
 			}
-			batch.Spans = append(batch.Spans, spans...)
-		}
-	}
-	batches := []telemetry.PayloadEntry{&batch}
-	insertKey := e.extractInsertKeyFromHeader(ctx)
-	var req *http.Request
-	var err error
-
-	if insertKey != "" {
-		req, err = e.spanRequestFactory.BuildRequest(batches, telemetry.WithInsertKey(insertKey))
-	} else {
-		req, err = e.spanRequestFactory.BuildRequest(batches)
-	}
-	if err != nil {
-		e.logger.Error("Failed to build batch", zap.Error(err))
-		return err
-	}
-
-<<<<<<< HEAD
+		}
+	}
+
 	batches := []telemetry.PayloadEntry{&batch}
 	var options []telemetry.ClientOption
 	if insertKey != "" {
@@ -339,45 +283,17 @@
 	req, err := e.logRequestFactory.BuildRequest(batches, options...)
 	if err != nil {
 		e.logger.Error("Failed to build batch", zap.Error(err))
-		return 0, err
+		return err
 	}
 
 	if err := e.doRequest(req); err != nil {
-		return 0, err
-	}
-
-	return ld.LogRecordCount() - goodLogs, nil
-}
-
-func (e *exporter) pushMetricData(ctx context.Context, md pdata.Metrics) (int, error) {
-=======
-	// Execute the http request and handle the response
-	response, err := http.DefaultClient.Do(req)
-	if err != nil {
-		e.logger.Error("Error making HTTP request.", zap.Error(err))
-		return &urlError{Err: err}
-	}
-	defer response.Body.Close()
-	io.Copy(ioutil.Discard, response.Body)
-
-	// Check if the http payload has been accepted, if not record an error
-	if response.StatusCode != http.StatusAccepted {
-		// Log the error at an appropriate level based on the status code
-		if response.StatusCode >= 500 {
-			e.logger.Error("Error on HTTP response.", zap.String("Status", response.Status))
-		} else {
-			e.logger.Debug("Error on HTTP response.", zap.String("Status", response.Status))
-		}
-
-		return &httpError{Response: response}
-	}
-
-	return consumererror.CombineErrors(errs)
-
-}
-
-func (e exporter) pushMetricData(ctx context.Context, md pdata.Metrics) error {
->>>>>>> fcbe766a
+		return err
+	}
+
+	return nil
+}
+
+func (e *exporter) pushMetricData(ctx context.Context, md pdata.Metrics) error {
 	var errs []error
 
 	ocmds := internaldata.MetricsToOC(md)
