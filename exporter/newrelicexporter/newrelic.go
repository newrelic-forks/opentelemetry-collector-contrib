// Copyright The OpenTelemetry Authors
//
// Licensed under the Apache License, Version 2.0 (the "License");
// you may not use this file except in compliance with the License.
// You may obtain a copy of the License at
//
//     http://www.apache.org/licenses/LICENSE-2.0
//
// Unless required by applicable law or agreed to in writing, software
// distributed under the License is distributed on an "AS IS" BASIS,
// WITHOUT WARRANTIES OR CONDITIONS OF ANY KIND, either express or implied.
// See the License for the specific language governing permissions and
// limitations under the License.

package newrelicexporter

import (
	"context"
	"io"
	"io/ioutil"
	"net/http"
	"strings"
	"time"

	"google.golang.org/grpc/status"

	"github.com/newrelic/newrelic-telemetry-sdk-go/telemetry"
<<<<<<< HEAD
=======
	"go.opentelemetry.io/collector/config"
>>>>>>> f1ee616c
	"go.opentelemetry.io/collector/consumer/consumererror"
	"go.opentelemetry.io/collector/consumer/pdata"
	"go.uber.org/zap"
	"google.golang.org/grpc/metadata"
)

const (
	name    = "opentelemetry-collector"
	version = "0.0.0"
	product = "NewRelic-Collector-OpenTelemetry"
)

// exporter exports OpenTelemetry Collector data to New Relic.
type exporter struct {
<<<<<<< HEAD
	requestFactory telemetry.RequestFactory
	apiKeyHeader   string
	logger         *zap.Logger
}

type factoryBuilder func(options ...telemetry.ClientOption) (telemetry.RequestFactory, error)
type batchBuilder func() (telemetry.PayloadEntry, error)
=======
	deltaCalculator    *cumulative.DeltaCalculator
	harvester          *telemetry.Harvester
	spanRequestFactory telemetry.RequestFactory
	apiKeyHeader       string
	logger             *zap.Logger
}

func newMetricsExporter(l *zap.Logger, c config.Exporter) (*exporter, error) {
	nrConfig, ok := c.(*Config)
	if !ok {
		return nil, fmt.Errorf("invalid config: %#v", c)
	}

	opts := []func(*telemetry.Config){
		nrConfig.HarvestOption,
		telemetry.ConfigBasicErrorLogger(logWriter{l.Error}),
		telemetry.ConfigBasicDebugLogger(logWriter{l.Info}),
		telemetry.ConfigBasicAuditLogger(logWriter{l.Debug}),
	}

	h, err := telemetry.NewHarvester(opts...)
	if nil != err {
		return nil, err
	}

	return &exporter{
		deltaCalculator: cumulative.NewDeltaCalculator(),
		harvester:       h,
	}, nil
}

func newTraceExporter(l *zap.Logger, c config.Exporter) (*exporter, error) {
	nrConfig, ok := c.(*Config)
	if !ok {
		return nil, fmt.Errorf("invalid config: %#v", c)
	}
>>>>>>> f1ee616c

func clientOptions(apiKey string, apiKeyHeader string, hostOverride string, insecure bool) []telemetry.ClientOption {
	options := []telemetry.ClientOption{telemetry.WithUserAgent(product + "/" + version)}
	if apiKey != "" {
		options = append(options, telemetry.WithInsertKey(apiKey))
	} else if apiKeyHeader != "" {
		options = append(options, telemetry.WithNoDefaultKey())
	}

	if hostOverride != "" {
		options = append(options, telemetry.WithEndpoint(hostOverride))
	}

	if insecure {
		options = append(options, telemetry.WithInsecure())
	}
	return options
}

func newExporter(l *zap.Logger, nrConfig endpointConfig, createFactory factoryBuilder) (exporter, error) {
	options := clientOptions(
		nrConfig.APIKey,
		nrConfig.APIKeyHeader,
		nrConfig.HostOverride,
		nrConfig.insecure,
	)
	f, err := createFactory(options...)
	if nil != err {
		return exporter{}, err
	}
	return exporter{
		requestFactory: f,
		apiKeyHeader:   strings.ToLower(nrConfig.APIKeyHeader),
		logger:         l,
	}, nil
}

func (e exporter) extractInsertKeyFromHeader(ctx context.Context) string {
	if e.apiKeyHeader == "" {
		return ""
	}

	// right now, we only support looking up attributes from requests that have gone through the gRPC server
	// in that case, it will add the HTTP headers as context metadata
	md, ok := metadata.FromIncomingContext(ctx)
	if !ok {
		return ""
	}

	// we have gRPC metadata in the context but does it have our key?
	values, ok := md[e.apiKeyHeader]
	if !ok {
		return ""
	}

	return values[0]
}

func (e exporter) pushTraceData(ctx context.Context, td pdata.Traces) (outputErr error) {
	details := newTraceMetadata(ctx)
	details.dataInputCount = td.SpanCount()
	builder := func() (telemetry.PayloadEntry, error) { return e.buildTracePayload(&details, td) }
	return e.export(ctx, &details, builder)

}

func (e exporter) buildTracePayload(details *exportMetadata, td pdata.Traces) (telemetry.PayloadEntry, error) {
	var (
		errs  []error
		batch telemetry.SpanBatch
	)

	batch.Spans = make([]telemetry.Span, 0, details.dataInputCount)

	for i := 0; i < td.ResourceSpans().Len(); i++ {
		rspans := td.ResourceSpans().At(i)
		resource := rspans.Resource()
		for j := 0; j < rspans.InstrumentationLibrarySpans().Len(); j++ {
			ispans := rspans.InstrumentationLibrarySpans().At(j)
			transform := newTransformer(resource, ispans.InstrumentationLibrary())
			for k := 0; k < ispans.Spans().Len(); k++ {
				span := ispans.Spans().At(k)
				nrSpan, err := transform.Span(span)
				if err != nil {
					e.logger.Debug("Transform of span failed.", zap.Error(err))
					errs = append(errs, err)
					continue
				}

				details.dataOutputCount++
				batch.Spans = append(batch.Spans, nrSpan)
			}
		}
	}
	return &batch, consumererror.CombineErrors(errs)
}

func (e exporter) pushLogData(ctx context.Context, ld pdata.Logs) (outputErr error) {
	details := newLogMetadata(ctx)
	details.dataInputCount = ld.LogRecordCount()
	builder := func() (telemetry.PayloadEntry, error) { return e.buildLogPayload(&details, ld) }
	return e.export(ctx, &details, builder)
}

func (e exporter) buildLogPayload(details *exportMetadata, ld pdata.Logs) (telemetry.PayloadEntry, error) {
	var (
		errs  []error
		batch telemetry.LogBatch
	)

	batch.Logs = make([]telemetry.Log, 0, details.dataInputCount)

	for i := 0; i < ld.ResourceLogs().Len(); i++ {
		resourceLogs := ld.ResourceLogs().At(i)
		resource := resourceLogs.Resource()

		for j := 0; j < resourceLogs.InstrumentationLibraryLogs().Len(); j++ {
			instrumentationLibraryLogs := resourceLogs.InstrumentationLibraryLogs().At(j)

			transformer := newTransformer(resource, instrumentationLibraryLogs.InstrumentationLibrary())
			for k := 0; k < instrumentationLibraryLogs.Logs().Len(); k++ {
				log := instrumentationLibraryLogs.Logs().At(k)
				nrLog, err := transformer.Log(log)
				if err != nil {
					e.logger.Error("Transform of log failed.", zap.Error(err))
					errs = append(errs, err)
					continue
				}

				details.dataOutputCount++
				batch.Logs = append(batch.Logs, nrLog)
			}
		}
	}

	return &batch, consumererror.CombineErrors(errs)
}

func (e exporter) pushMetricData(ctx context.Context, md pdata.Metrics) (outputErr error) {
	details := newMetricMetadata(ctx)
	_, details.dataInputCount = md.MetricAndDataPointCount()
	builder := func() (telemetry.PayloadEntry, error) { return e.buildMetricPayload(&details, md) }
	return e.export(ctx, &details, builder)
}

func (e exporter) buildMetricPayload(details *exportMetadata, md pdata.Metrics) (telemetry.PayloadEntry, error) {
	var (
		errs  []error
		batch telemetry.MetricBatch
	)

	batch.Metrics = make([]telemetry.Metric, 0, details.dataInputCount)

	rms := md.ResourceMetrics()
	for i := 0; i < rms.Len(); i++ {
		rm := rms.At(i)
		ilms := rm.InstrumentationLibraryMetrics()
		for j := 0; j < ilms.Len(); j++ {
			ilm := ilms.At(j)
			ms := ilm.Metrics()
			transform := newTransformer(rm.Resource(), ilm.InstrumentationLibrary())
			for k := 0; k < ms.Len(); k++ {
				m := ms.At(k)
				nrMetrics, err := transform.Metric(m)
				if err != nil {
					e.logger.Debug("Transform of metric failed.", zap.Error(err))
					errs = append(errs, err)
					continue
				}
				details.dataOutputCount += len(nrMetrics)
				batch.Metrics = append(batch.Metrics, nrMetrics...)
			}
		}
	}

	return &batch, consumererror.CombineErrors(errs)
}

func (e exporter) export(ctx context.Context, details *exportMetadata, buildBatch batchBuilder) (outputErr error) {
	startTime := time.Now()
	insertKey := e.extractInsertKeyFromHeader(ctx)
	defer func() {
		details.apiKey = sanitizeAPIKeyForLogging(insertKey)
		details.exporterTime = time.Since(startTime)
		details.grpcResponseCode = status.Code(outputErr)
		err := details.recordMetrics(ctx)
		if err != nil {
			e.logger.Error("An error occurred recording metrics.", zap.Error(err))
		}
	}()

	batch, batchErrors := buildBatch()

	payloadEntries := []telemetry.PayloadEntry{batch}

	var options []telemetry.ClientOption
	if insertKey != "" {
		options = append(options, telemetry.WithInsertKey(insertKey))
	}
	req, err := e.requestFactory.BuildRequest(payloadEntries, options...)
	if err != nil {
		e.logger.Error("Failed to build batch", zap.Error(err))
		return err
	}

	if err := e.doRequest(details, req); err != nil {
		return err
	}

	return batchErrors
}

func (e exporter) doRequest(details *exportMetadata, req *http.Request) error {
	startTime := time.Now()
	defer func() { details.externalDuration = time.Since(startTime) }()
	// Execute the http request and handle the response
	response, err := http.DefaultClient.Do(req)
	if err != nil {
		e.logger.Error("Error making HTTP request.", zap.Error(err))
		return &urlError{Err: err}
	}
	defer response.Body.Close()
	io.Copy(ioutil.Discard, response.Body)
	details.httpStatusCode = response.StatusCode

	// Check if the http payload has been accepted, if not record an error
	if response.StatusCode != http.StatusAccepted {
		// Log the error at an appropriate level based on the status code
		if response.StatusCode >= 500 {
			// The data has been lost, but it is due to a server side error
			e.logger.Warn("Server HTTP error", zap.String("Status", response.Status))
		} else if response.StatusCode == http.StatusForbidden {
			// The data has been lost, but it is due to an invalid api key
			e.logger.Debug("HTTP Forbidden response", zap.String("Status", response.Status))
		} else {
			// The data has been lost due to an error in our payload
			details.dataOutputCount = 0
			e.logger.Error("Client HTTP error.", zap.String("Status", response.Status))
		}

		return &httpError{Response: response}
	}
<<<<<<< HEAD
=======

	return consumererror.Combine(errs)

}

func (e exporter) pushMetricData(ctx context.Context, md pdata.Metrics) error {
	var errs []error

	ocmds := internaldata.MetricsToOC(md)
	for _, ocmd := range ocmds {
		var srv string
		if ocmd.Node != nil && ocmd.Node.ServiceInfo != nil {
			srv = ocmd.Node.ServiceInfo.Name
		}

		transform := &metricTransformer{
			DeltaCalculator: e.deltaCalculator,
			ServiceName:     srv,
			Resource:        ocmd.Resource,
		}

		for _, metric := range ocmd.Metrics {
			nrMetrics, err := transform.Metric(metric)
			if err != nil {
				errs = append(errs, err)
				continue
			}
			// TODO: optimize this, RecordMetric locks each call.
			for _, m := range nrMetrics {
				e.harvester.RecordMetric(m)
			}
		}
	}

	e.harvester.HarvestNow(ctx)

	return consumererror.Combine(errs)
}

func (e exporter) Shutdown(ctx context.Context) error {
	e.harvester.HarvestNow(ctx)
>>>>>>> f1ee616c
	return nil
}<|MERGE_RESOLUTION|>--- conflicted
+++ resolved
@@ -25,10 +25,7 @@
 	"google.golang.org/grpc/status"
 
 	"github.com/newrelic/newrelic-telemetry-sdk-go/telemetry"
-<<<<<<< HEAD
-=======
 	"go.opentelemetry.io/collector/config"
->>>>>>> f1ee616c
 	"go.opentelemetry.io/collector/consumer/consumererror"
 	"go.opentelemetry.io/collector/consumer/pdata"
 	"go.uber.org/zap"
@@ -43,15 +40,6 @@
 
 // exporter exports OpenTelemetry Collector data to New Relic.
 type exporter struct {
-<<<<<<< HEAD
-	requestFactory telemetry.RequestFactory
-	apiKeyHeader   string
-	logger         *zap.Logger
-}
-
-type factoryBuilder func(options ...telemetry.ClientOption) (telemetry.RequestFactory, error)
-type batchBuilder func() (telemetry.PayloadEntry, error)
-=======
 	deltaCalculator    *cumulative.DeltaCalculator
 	harvester          *telemetry.Harvester
 	spanRequestFactory telemetry.RequestFactory
@@ -88,7 +76,6 @@
 	if !ok {
 		return nil, fmt.Errorf("invalid config: %#v", c)
 	}
->>>>>>> f1ee616c
 
 func clientOptions(apiKey string, apiKeyHeader string, hostOverride string, insecure bool) []telemetry.ClientOption {
 	options := []telemetry.ClientOption{telemetry.WithUserAgent(product + "/" + version)}
@@ -331,8 +318,6 @@
 
 		return &httpError{Response: response}
 	}
-<<<<<<< HEAD
-=======
 
 	return consumererror.Combine(errs)
 
@@ -374,6 +359,5 @@
 
 func (e exporter) Shutdown(ctx context.Context) error {
 	e.harvester.HarvestNow(ctx)
->>>>>>> f1ee616c
 	return nil
 }