// Copyright The OpenTelemetry Authors
//
// Licensed under the Apache License, Version 2.0 (the "License");
// you may not use this file except in compliance with the License.
// You may obtain a copy of the License at
//
//     http://www.apache.org/licenses/LICENSE-2.0
//
// Unless required by applicable law or agreed to in writing, software
// distributed under the License is distributed on an "AS IS" BASIS,
// WITHOUT WARRANTIES OR CONDITIONS OF ANY KIND, either express or implied.
// See the License for the specific language governing permissions and
// limitations under the License.

package newrelicexporter

import (
	"context"
	"errors"
	"math"
	"testing"
	"time"

<<<<<<< HEAD
	"go.opentelemetry.io/collector/component"

=======
>>>>>>> 3dbcb259
	tracepb "github.com/census-instrumentation/opencensus-proto/gen-go/trace/v1"
	"github.com/newrelic/newrelic-telemetry-sdk-go/telemetry"
	"github.com/stretchr/testify/assert"
	"github.com/stretchr/testify/require"
	"go.opentelemetry.io/collector/component"
	"go.opentelemetry.io/collector/consumer/pdata"
	"go.opentelemetry.io/collector/translator/internaldata"
)

func TestCommonAttributes(t *testing.T) {
	startInfo := &component.ApplicationStartInfo{
		ExeName: "the-collector",
		Version: "0.0.1",
	}

	resource := pdata.NewResource()
	resource.Attributes().InsertString("resource", "R1")

	ilm := pdata.NewInstrumentationLibrary()
	ilm.SetName("test name")
	ilm.SetVersion("test version")

<<<<<<< HEAD
	commonAttrs := newTransformer(startInfo, nil).CommonAttributes(resource, ilm)
=======
	details := newTraceMetadata(context.TODO())
	commonAttrs := newTransformer(startInfo, &details).CommonAttributes(resource, ilm)
>>>>>>> 3dbcb259
	assert.Equal(t, "the-collector", commonAttrs[collectorNameKey])
	assert.Equal(t, "0.0.1", commonAttrs[collectorVersionKey])
	assert.Equal(t, "R1", commonAttrs["resource"])
	assert.Equal(t, "test name", commonAttrs[instrumentationNameKey])
	assert.Equal(t, "test version", commonAttrs[instrumentationVersionKey])
<<<<<<< HEAD
}

func TestCaptureSpanMetadata(t *testing.T) {
	details := newTraceMetadata(context.TODO())
	transform := newTransformer(nil, &details)

	tests := []struct {
		name     string
		err      error
		spanFunc func() pdata.Span
		wantKey  spanStatsKey
	}{
		{
			name: "no events or links",
			spanFunc: func() pdata.Span {
				s := pdata.NewSpan()
				s.SetSpanID(pdata.NewSpanID([...]byte{0, 0, 0, 0, 0, 0, 0, 1}))
				s.SetName("no events or links")
				return s
			},
			err:     errInvalidTraceID,
			wantKey: spanStatsKey{hasEvents: false, hasLinks: false},
		},
		{
			name: "has events but no links",
			spanFunc: func() pdata.Span {
				s := pdata.NewSpan()
				s.SetTraceID(pdata.NewTraceID([...]byte{1, 1, 1, 1, 1, 1, 1, 1, 1, 1, 1, 1, 1, 1, 1, 1}))
				s.SetName("invalid SpanID")
				s.Events().Append(pdata.NewSpanEvent())
				return s
			},
			err:     errInvalidSpanID,
			wantKey: spanStatsKey{hasEvents: true, hasLinks: false},
		},
		{
			name: "no events but has links",
			spanFunc: func() pdata.Span {
				s := pdata.NewSpan()
				s.SetTraceID(pdata.NewTraceID([...]byte{1, 1, 1, 1, 1, 1, 1, 1, 1, 1, 1, 1, 1, 1, 1, 1}))
				s.SetSpanID(pdata.NewSpanID([...]byte{0, 0, 0, 0, 0, 0, 0, 1}))
				s.SetName("no events but has links")
				s.Links().Append(pdata.NewSpanLink())
				return s
			},
			wantKey: spanStatsKey{hasEvents: false, hasLinks: true},
		},
		{
			name: "has events and links",
			spanFunc: func() pdata.Span {
				s := pdata.NewSpan()
				s.SetTraceID(pdata.NewTraceID([...]byte{1, 1, 1, 1, 1, 1, 1, 1, 1, 1, 1, 1, 1, 1, 1, 1}))
				s.SetSpanID(pdata.NewSpanID([...]byte{0, 0, 0, 0, 0, 0, 0, 2}))
				s.SetParentSpanID(pdata.NewSpanID([...]byte{0, 0, 0, 0, 0, 0, 0, 1}))
				s.SetName("has events and links")
				s.Events().Append(pdata.NewSpanEvent())
				s.Links().Append(pdata.NewSpanLink())
				return s
			},
			wantKey: spanStatsKey{hasEvents: true, hasLinks: true},
		},
	}

	for _, test := range tests {
		t.Run(test.name, func(t *testing.T) {
			_, err := transform.Span(test.spanFunc())
			if test.err != nil {
				assert.True(t, errors.Is(err, test.err))
			} else {
				require.NoError(t, err)
			}
			assert.Equal(t, 1, details.spanMetadataCount[test.wantKey])
		})
=======

	assert.Equal(t, 1, len(details.attributeMetadataCount))
	assert.Equal(t, 1, details.attributeMetadataCount[attributeStatsKey{location: attributeLocationResource, attributeType: pdata.AttributeValueSTRING}])
}

func TestDoesNotCaptureResourceAttributeMetadata(t *testing.T) {
	startInfo := &component.ApplicationStartInfo{
		ExeName: "the-collector",
		Version: "0.0.1",
>>>>>>> 3dbcb259
	}

	resource := pdata.NewResource()

	ilm := pdata.NewInstrumentationLibrary()
	ilm.SetName("test name")
	ilm.SetVersion("test version")

	details := newTraceMetadata(context.TODO())
	commonAttrs := newTransformer(startInfo, &details).CommonAttributes(resource, ilm)

	assert.Greater(t, len(commonAttrs), 0)
	assert.Equal(t, 0, len(details.attributeMetadataCount))
}

func TestCaptureSpanMetadata(t *testing.T) {
	details := newTraceMetadata(context.TODO())
	transform := newTransformer(nil, &details)

	tests := []struct {
		name     string
		err      error
		spanFunc func() pdata.Span
		wantKey  spanStatsKey
	}{
		{
			name: "no events or links",
			spanFunc: func() pdata.Span {
				s := pdata.NewSpan()
				s.SetSpanID(pdata.NewSpanID([...]byte{0, 0, 0, 0, 0, 0, 0, 1}))
				s.SetName("no events or links")
				return s
			},
			err:     errInvalidTraceID,
			wantKey: spanStatsKey{hasEvents: false, hasLinks: false},
		},
		{
			name: "has events but no links",
			spanFunc: func() pdata.Span {
				s := pdata.NewSpan()
				s.SetTraceID(pdata.NewTraceID([...]byte{1, 1, 1, 1, 1, 1, 1, 1, 1, 1, 1, 1, 1, 1, 1, 1}))
				s.SetName("invalid SpanID")
				s.Events().AppendEmpty()
				return s
			},
			err:     errInvalidSpanID,
			wantKey: spanStatsKey{hasEvents: true, hasLinks: false},
		},
		{
			name: "no events but has links",
			spanFunc: func() pdata.Span {
				s := pdata.NewSpan()
				s.SetTraceID(pdata.NewTraceID([...]byte{1, 1, 1, 1, 1, 1, 1, 1, 1, 1, 1, 1, 1, 1, 1, 1}))
				s.SetSpanID(pdata.NewSpanID([...]byte{0, 0, 0, 0, 0, 0, 0, 1}))
				s.SetName("no events but has links")
				s.Links().AppendEmpty()
				return s
			},
			wantKey: spanStatsKey{hasEvents: false, hasLinks: true},
		},
		{
			name: "has events and links",
			spanFunc: func() pdata.Span {
				s := pdata.NewSpan()
				s.SetTraceID(pdata.NewTraceID([...]byte{1, 1, 1, 1, 1, 1, 1, 1, 1, 1, 1, 1, 1, 1, 1, 1}))
				s.SetSpanID(pdata.NewSpanID([...]byte{0, 0, 0, 0, 0, 0, 0, 2}))
				s.SetParentSpanID(pdata.NewSpanID([...]byte{0, 0, 0, 0, 0, 0, 0, 1}))
				s.SetName("has events and links")
				s.Events().AppendEmpty()
				s.Links().AppendEmpty()
				return s
			},
			wantKey: spanStatsKey{hasEvents: true, hasLinks: true},
		},
	}

	for _, test := range tests {
		t.Run(test.name, func(t *testing.T) {
			_, err := transform.Span(test.spanFunc())
			if test.err != nil {
				assert.True(t, errors.Is(err, test.err))
			} else {
				require.NoError(t, err)
			}
			assert.Equal(t, 1, details.spanMetadataCount[test.wantKey])
		})
	}
}

func TestCaptureSpanAttributeMetadata(t *testing.T) {
	details := newTraceMetadata(context.TODO())
	transform := newTransformer(nil, &details)

	s := pdata.NewSpan()
	s.SetTraceID(pdata.NewTraceID([...]byte{1, 1, 1, 1, 1, 1, 1, 1, 1, 1, 1, 1, 1, 1, 1, 1}))
	s.SetSpanID(pdata.NewSpanID([...]byte{0, 0, 0, 0, 0, 0, 0, 2}))
	s.SetParentSpanID(pdata.NewSpanID([...]byte{0, 0, 0, 0, 0, 0, 0, 1}))
	s.SetName("test span")

	se := s.Events().AppendEmpty()
	se.Attributes().InsertBool("testattr", true)

	s.Attributes().InsertInt("spanattr", 42)

	_, err := transform.Span(s)

	require.NoError(t, err)
	assert.Equal(t, 2, len(details.attributeMetadataCount))
	assert.Equal(t, 1, details.attributeMetadataCount[attributeStatsKey{location: attributeLocationSpan, attributeType: pdata.AttributeValueINT}])
	assert.Equal(t, 1, details.attributeMetadataCount[attributeStatsKey{location: attributeLocationSpanEvent, attributeType: pdata.AttributeValueBOOL}])
}

func TestDoesNotCaptureSpanAttributeMetadata(t *testing.T) {
	details := newTraceMetadata(context.TODO())
	transform := newTransformer(nil, &details)

	s := pdata.NewSpan()
	s.SetTraceID(pdata.NewTraceID([...]byte{1, 1, 1, 1, 1, 1, 1, 1, 1, 1, 1, 1, 1, 1, 1, 1}))
	s.SetSpanID(pdata.NewSpanID([...]byte{0, 0, 0, 0, 0, 0, 0, 2}))
	s.SetParentSpanID(pdata.NewSpanID([...]byte{0, 0, 0, 0, 0, 0, 0, 1}))
	s.SetName("test span")
	s.Events().AppendEmpty()

	_, err := transform.Span(s)

	require.NoError(t, err)
	assert.Equal(t, 0, len(details.attributeMetadataCount))
}

func TestTransformSpan(t *testing.T) {
	now := time.Unix(100, 0)
	details := newTraceMetadata(context.TODO())
	transform := newTransformer(nil, &details)

	tests := []struct {
		name     string
		err      error
		spanFunc func() pdata.Span
		want     telemetry.Span
	}{
		{
			name: "invalid TraceID",
			spanFunc: func() pdata.Span {
				s := pdata.NewSpan()
				s.SetSpanID(pdata.NewSpanID([...]byte{0, 0, 0, 0, 0, 0, 0, 1}))
				s.SetName("invalid TraceID")
				return s
			},
			err: errInvalidTraceID,
			want: telemetry.Span{
				ID:         "0000000000000001",
				Name:       "invalid TraceID",
				Timestamp:  time.Unix(0, 0).UTC(),
				Attributes: map[string]interface{}{},
			},
		},
		{
			name: "invalid SpanID",
			spanFunc: func() pdata.Span {
				s := pdata.NewSpan()
				s.SetTraceID(pdata.NewTraceID([...]byte{1, 1, 1, 1, 1, 1, 1, 1, 1, 1, 1, 1, 1, 1, 1, 1}))
				s.SetName("invalid SpanID")
				return s
			},
			err: errInvalidSpanID,
			want: telemetry.Span{
				TraceID:    "01010101010101010101010101010101",
				Name:       "invalid SpanID",
				Timestamp:  time.Unix(0, 0).UTC(),
				Attributes: map[string]interface{}{},
			},
		},
		{
			name: "root",
			spanFunc: func() pdata.Span {
				s := pdata.NewSpan()
				s.SetTraceID(pdata.NewTraceID([...]byte{1, 1, 1, 1, 1, 1, 1, 1, 1, 1, 1, 1, 1, 1, 1, 1}))
				s.SetSpanID(pdata.NewSpanID([...]byte{0, 0, 0, 0, 0, 0, 0, 1}))
				s.SetName("root")
				return s
			},
			want: telemetry.Span{
				ID:         "0000000000000001",
				TraceID:    "01010101010101010101010101010101",
				Name:       "root",
				Timestamp:  time.Unix(0, 0).UTC(),
				Attributes: map[string]interface{}{},
				Events:     nil,
			},
		},
		{
			name: "client",
			spanFunc: func() pdata.Span {
				s := pdata.NewSpan()
				s.SetTraceID(pdata.NewTraceID([...]byte{1, 1, 1, 1, 1, 1, 1, 1, 1, 1, 1, 1, 1, 1, 1, 1}))
				s.SetSpanID(pdata.NewSpanID([...]byte{0, 0, 0, 0, 0, 0, 0, 2}))
				s.SetParentSpanID(pdata.NewSpanID([...]byte{0, 0, 0, 0, 0, 0, 0, 1}))
				s.SetName("client")
				return s
			},
			want: telemetry.Span{
				ID:         "0000000000000002",
				TraceID:    "01010101010101010101010101010101",
				Name:       "client",
				ParentID:   "0000000000000001",
				Timestamp:  time.Unix(0, 0).UTC(),
				Attributes: map[string]interface{}{},
				Events:     nil,
			},
		},
		{
			name: "error code",
			spanFunc: func() pdata.Span {
				// There is no setter method for a Status so convert instead.
				return internaldata.OCToTraces(
					nil, nil, []*tracepb.Span{
						{
							TraceId: []byte{1, 1, 1, 1, 1, 1, 1, 1, 1, 1, 1, 1, 1, 1, 1, 1},
							SpanId:  []byte{0, 0, 0, 0, 0, 0, 0, 3},
							Name:    &tracepb.TruncatableString{Value: "error code"},
							Status:  &tracepb.Status{Code: 1},
						},
					}).ResourceSpans().At(0).InstrumentationLibrarySpans().At(0).Spans().At(0)
			},
			want: telemetry.Span{
				ID:        "0000000000000003",
				TraceID:   "01010101010101010101010101010101",
				Name:      "error code",
				Timestamp: time.Unix(0, 0).UTC(),
				Attributes: map[string]interface{}{
					statusCodeKey: "ERROR",
				},
				Events: nil,
			},
		},
		{
			name: "error message",
			spanFunc: func() pdata.Span {
				// There is no setter method for a Status so convert instead.
				return internaldata.OCToTraces(
					nil, nil, []*tracepb.Span{
						{
							TraceId: []byte{1, 1, 1, 1, 1, 1, 1, 1, 1, 1, 1, 1, 1, 1, 1, 1},
							SpanId:  []byte{0, 0, 0, 0, 0, 0, 0, 3},
							Name:    &tracepb.TruncatableString{Value: "error message"},
							Status:  &tracepb.Status{Code: 1, Message: "error message"},
						},
					}).ResourceSpans().At(0).InstrumentationLibrarySpans().At(0).Spans().At(0)
			},
			want: telemetry.Span{
				ID:        "0000000000000003",
				TraceID:   "01010101010101010101010101010101",
				Name:      "error message",
				Timestamp: time.Unix(0, 0).UTC(),
				Attributes: map[string]interface{}{
					statusCodeKey:        "ERROR",
					statusDescriptionKey: "error message",
				},
				Events: nil,
			},
		},
		{
			name: "attributes",
			spanFunc: func() pdata.Span {
				// There is no setter method for attributes so convert instead.
				return internaldata.OCToTraces(
					nil, nil, []*tracepb.Span{
						{
							TraceId: []byte{1, 1, 1, 1, 1, 1, 1, 1, 1, 1, 1, 1, 1, 1, 1, 1},
							SpanId:  []byte{0, 0, 0, 0, 0, 0, 0, 4},
							Name:    &tracepb.TruncatableString{Value: "attrs"},
							Status:  &tracepb.Status{},
							Attributes: &tracepb.Span_Attributes{
								AttributeMap: map[string]*tracepb.AttributeValue{
									"prod": {
										Value: &tracepb.AttributeValue_BoolValue{
											BoolValue: true,
										},
									},
									"weight": {
										Value: &tracepb.AttributeValue_IntValue{
											IntValue: 10,
										},
									},
									"score": {
										Value: &tracepb.AttributeValue_DoubleValue{
											DoubleValue: 99.8,
										},
									},
									"user": {
										Value: &tracepb.AttributeValue_StringValue{
											StringValue: &tracepb.TruncatableString{Value: "alice"},
										},
									},
								},
							},
						},
					}).ResourceSpans().At(0).InstrumentationLibrarySpans().At(0).Spans().At(0)
			},
			want: telemetry.Span{
				ID:        "0000000000000004",
				TraceID:   "01010101010101010101010101010101",
				Name:      "attrs",
				Timestamp: time.Unix(0, 0).UTC(),
				Attributes: map[string]interface{}{
					"prod":   true,
					"weight": int64(10),
					"score":  99.8,
					"user":   "alice",
				},
				Events: nil,
			},
		},
		{
			name: "with timestamps",
			spanFunc: func() pdata.Span {
				s := pdata.NewSpan()
				s.SetTraceID(pdata.NewTraceID([...]byte{1, 1, 1, 1, 1, 1, 1, 1, 1, 1, 1, 1, 1, 1, 1, 1}))
				s.SetSpanID(pdata.NewSpanID([...]byte{0, 0, 0, 0, 0, 0, 0, 5}))
				s.SetName("with time")
				s.SetStartTimestamp(pdata.TimestampFromTime(now))
				s.SetEndTimestamp(pdata.TimestampFromTime(now.Add(time.Second * 5)))
				return s
			},
			want: telemetry.Span{
				ID:         "0000000000000005",
				TraceID:    "01010101010101010101010101010101",
				Name:       "with time",
				Timestamp:  now.UTC(),
				Duration:   time.Second * 5,
				Attributes: map[string]interface{}{},
				Events:     nil,
			},
		},
		{
			name: "span kind server",
			spanFunc: func() pdata.Span {
				s := pdata.NewSpan()
				s.SetTraceID(pdata.NewTraceID([...]byte{1, 1, 1, 1, 1, 1, 1, 1, 1, 1, 1, 1, 1, 1, 1, 1}))
				s.SetSpanID(pdata.NewSpanID([...]byte{0, 0, 0, 0, 0, 0, 0, 6}))
				s.SetName("span kind server")
				s.SetKind(pdata.SpanKindSERVER)
				return s
			},
			want: telemetry.Span{
				ID:        "0000000000000006",
				TraceID:   "01010101010101010101010101010101",
				Name:      "span kind server",
				Timestamp: time.Unix(0, 0).UTC(),
				Attributes: map[string]interface{}{
					spanKindKey: "server",
				},
				Events: nil,
			},
		},
		{
			name: "with events",
			spanFunc: func() pdata.Span {
				s := pdata.NewSpan()
				s.SetTraceID(pdata.NewTraceID([...]byte{1, 1, 1, 1, 1, 1, 1, 1, 1, 1, 1, 1, 1, 1, 1, 1}))
				s.SetSpanID(pdata.NewSpanID([...]byte{0, 0, 0, 0, 0, 0, 0, 7}))
				s.SetName("with events")

				event := s.Events().AppendEmpty()
				event.SetName("this is the event name")
				event.SetTimestamp(pdata.TimestampFromTime(now))
				return s
			},
			want: telemetry.Span{
				ID:         "0000000000000007",
				TraceID:    "01010101010101010101010101010101",
				Name:       "with events",
				Timestamp:  time.Unix(0, 0).UTC(),
				Attributes: map[string]interface{}{},
				Events: []telemetry.Event{
					{
						EventType:  "this is the event name",
						Timestamp:  now.UTC(),
						Attributes: map[string]interface{}{},
					},
				},
			},
		},
	}

	for _, test := range tests {
		t.Run(test.name, func(t *testing.T) {
			got, err := transform.Span(test.spanFunc())
			if test.err != nil {
				assert.True(t, errors.Is(err, test.err))
			} else {
				require.NoError(t, err)
			}
			assert.Equal(t, test.want, got)
		})
	}
}

func testTransformMetric(t *testing.T, metric pdata.Metric, want []telemetry.Metric) {
<<<<<<< HEAD
	details := newMetricMetadata(context.Background())
	transform := newTransformer(&component.ApplicationStartInfo{
		ExeName: testCollectorName,
		Version: testCollectorVersion,
	}, &details)
	got, err := transform.Metric(metric)
	require.NoError(t, err)
	assert.Equal(t, want, got)

=======
	comparer := func(t *testing.T, want []telemetry.Metric, got []telemetry.Metric) {
		assert.Equal(t, want, got)
	}
	testTransformMetricWithComparer(t, metric, want, comparer)
}

func testTransformMetricWithComparer(t *testing.T, metric pdata.Metric, want []telemetry.Metric, compare func(t *testing.T, want []telemetry.Metric, got []telemetry.Metric)) {
	details := newMetricMetadata(context.Background())
	transform := newTransformer(&component.ApplicationStartInfo{
		ExeName: testCollectorName,
		Version: testCollectorVersion,
	}, &details)
	got, err := transform.Metric(metric)
	require.NoError(t, err)
	compare(t, want, got)

>>>>>>> 3dbcb259
	assert.Equal(t, len(details.metricMetadataCount), 1)
	for k, v := range details.metricMetadataCount {
		assert.Equal(t, metric.DataType(), k.MetricType)
		assert.Equal(t, 1, v)
	}
}

func testTransformMetricWithError(t *testing.T, metric pdata.Metric, expectedErrorType interface{}) {
	details := newMetricMetadata(context.Background())
	transform := newTransformer(&component.ApplicationStartInfo{
		ExeName: testCollectorName,
		Version: testCollectorVersion,
	}, &details)
	_, err := transform.Metric(metric)
	assert.IsType(t, expectedErrorType, err)

	assert.Equal(t, len(details.metricMetadataCount), 1)
	for k, v := range details.metricMetadataCount {
		assert.Equal(t, metric.DataType(), k.MetricType)
		assert.Equal(t, 1, v)
	}
}

func TestTransformGauge(t *testing.T) {
	ts := pdata.TimestampFromTime(time.Unix(1, 0))
	expected := []telemetry.Metric{
		telemetry.Gauge{
			Name:      "gauge",
			Value:     42.0,
			Timestamp: ts.AsTime(),
			Attributes: map[string]interface{}{
				"unit":        "1",
				"description": "description",
			},
		},
	}
	{
		m := pdata.NewMetric()
		m.SetName("gauge")
		m.SetDescription("description")
		m.SetUnit("1")
		m.SetDataType(pdata.MetricDataTypeDoubleGauge)
		gd := m.DoubleGauge()
<<<<<<< HEAD
		dp := pdata.NewDoubleDataPoint()
		dp.SetTimestamp(ts)
		dp.SetValue(42.0)
		gd.DataPoints().Append(dp)
=======
		dp := gd.DataPoints().AppendEmpty()
		dp.SetTimestamp(ts)
		dp.SetValue(42.0)
>>>>>>> 3dbcb259
		t.Run("Double", func(t *testing.T) { testTransformMetric(t, m, expected) })
	}
	{
		m := pdata.NewMetric()
		m.SetName("gauge")
		m.SetDescription("description")
		m.SetUnit("1")
		m.SetDataType(pdata.MetricDataTypeIntGauge)
		gi := m.IntGauge()
<<<<<<< HEAD
		dp := pdata.NewIntDataPoint()
		dp.SetTimestamp(ts)
		dp.SetValue(42)
		gi.DataPoints().Append(dp)
=======
		dp := gi.DataPoints().AppendEmpty()
		dp.SetTimestamp(ts)
		dp.SetValue(42)
>>>>>>> 3dbcb259
		t.Run("Int64", func(t *testing.T) { testTransformMetric(t, m, expected) })
	}
}

func TestTransformSum(t *testing.T) {
	start := pdata.TimestampFromTime(time.Unix(1, 0))
	end := pdata.TimestampFromTime(time.Unix(3, 0))

	expected := []telemetry.Metric{
		telemetry.Count{
			Name:      "sum",
			Value:     42.0,
			Timestamp: start.AsTime(),
			Interval:  time.Second * 2,
			Attributes: map[string]interface{}{
				"unit":        "1",
				"description": "description",
			},
		},
	}

	{
		m := pdata.NewMetric()
		m.SetName("sum")
		m.SetDescription("description")
		m.SetUnit("1")
		m.SetDataType(pdata.MetricDataTypeDoubleSum)
		d := m.DoubleSum()
		d.SetAggregationTemporality(pdata.AggregationTemporalityDelta)
<<<<<<< HEAD
		dp := pdata.NewDoubleDataPoint()
		dp.SetStartTimestamp(start)
		dp.SetTimestamp(end)
		dp.SetValue(42.0)
		d.DataPoints().Append(dp)
=======
		dp := d.DataPoints().AppendEmpty()
		dp.SetStartTimestamp(start)
		dp.SetTimestamp(end)
		dp.SetValue(42.0)
>>>>>>> 3dbcb259
		t.Run("DoubleSum-Delta", func(t *testing.T) { testTransformMetric(t, m, expected) })
	}
	{
		m := pdata.NewMetric()
		m.SetName("sum")
		m.SetDescription("description")
		m.SetUnit("1")
		m.SetDataType(pdata.MetricDataTypeDoubleSum)
		d := m.DoubleSum()
		d.SetAggregationTemporality(pdata.AggregationTemporalityCumulative)
<<<<<<< HEAD
		dp := pdata.NewDoubleDataPoint()
		dp.SetStartTimestamp(start)
		dp.SetTimestamp(end)
		dp.SetValue(42.0)
		d.DataPoints().Append(dp)
=======
		dp := d.DataPoints().AppendEmpty()
		dp.SetStartTimestamp(start)
		dp.SetTimestamp(end)
		dp.SetValue(42.0)
>>>>>>> 3dbcb259
		t.Run("DoubleSum-Cumulative", func(t *testing.T) { testTransformMetricWithError(t, m, &errUnsupportedMetricType{}) })
	}
	{
		m := pdata.NewMetric()
		m.SetName("sum")
		m.SetDescription("description")
		m.SetUnit("1")
		m.SetDataType(pdata.MetricDataTypeIntSum)
		d := m.IntSum()
		d.SetAggregationTemporality(pdata.AggregationTemporalityDelta)
<<<<<<< HEAD
		dp := pdata.NewIntDataPoint()
		dp.SetStartTimestamp(start)
		dp.SetTimestamp(end)
		dp.SetValue(42.0)
		d.DataPoints().Append(dp)
=======
		dp := d.DataPoints().AppendEmpty()
		dp.SetStartTimestamp(start)
		dp.SetTimestamp(end)
		dp.SetValue(42.0)
>>>>>>> 3dbcb259
		t.Run("IntSum-Delta", func(t *testing.T) { testTransformMetric(t, m, expected) })
	}
	{
		m := pdata.NewMetric()
		m.SetName("sum")
		m.SetDescription("description")
		m.SetUnit("1")
		m.SetDataType(pdata.MetricDataTypeIntSum)
		d := m.IntSum()
		d.SetAggregationTemporality(pdata.AggregationTemporalityCumulative)
<<<<<<< HEAD
		dp := pdata.NewIntDataPoint()
		dp.SetStartTimestamp(start)
		dp.SetTimestamp(end)
		dp.SetValue(42.0)
		d.DataPoints().Append(dp)
=======
		dp := d.DataPoints().AppendEmpty()
		dp.SetStartTimestamp(start)
		dp.SetTimestamp(end)
		dp.SetValue(42.0)
>>>>>>> 3dbcb259
		t.Run("IntSum-Cumulative", func(t *testing.T) { testTransformMetricWithError(t, m, &errUnsupportedMetricType{}) })
	}
}

func TestTransformDeltaSummary(t *testing.T) {
<<<<<<< HEAD
=======
	testTransformDeltaSummaryWithValues(t, "Double With Min and Max", 2, 7, 1, 6)
	testTransformDeltaSummaryWithValues(t, "Double With Min and No Max", 1, 1, 1, math.NaN())
	testTransformDeltaSummaryWithValues(t, "Double With Max and No Min", 1, 1, math.NaN(), 1)
	testTransformDeltaSummaryWithValues(t, "Double With No Min and No Max", 0, 0, math.NaN(), math.NaN())
}

func testTransformDeltaSummaryWithValues(t *testing.T, testName string, count uint64, sum float64, min float64, max float64) {
>>>>>>> 3dbcb259
	start := pdata.TimestampFromTime(time.Unix(1, 0))
	end := pdata.TimestampFromTime(time.Unix(3, 0))

	expected := []telemetry.Metric{
		telemetry.Summary{
			Name:      "summary",
<<<<<<< HEAD
			Count:     2.0,
			Sum:       7.0,
			Min:       1,
			Max:       6,
=======
			Count:     float64(count),
			Sum:       sum,
			Min:       min,
			Max:       max,
>>>>>>> 3dbcb259
			Timestamp: time.Unix(1, 0).UTC(),
			Interval:  2 * time.Second,
			Attributes: map[string]interface{}{
				"description": "description",
				"unit":        "s",
				"foo":         "bar",
			},
		},
	}

<<<<<<< HEAD
=======
	comparer := func(t *testing.T, want []telemetry.Metric, got []telemetry.Metric) {
		assert.Equal(t, len(want), len(got))

		for i := 0; i < len(want); i++ {
			wantedSummary, ok := want[i].(telemetry.Summary)
			assert.True(t, ok)
			gotSummary, ok := got[i].(telemetry.Summary)
			assert.True(t, ok)
			assert.Equal(t, wantedSummary.Name, gotSummary.Name)
			assert.Equal(t, wantedSummary.Count, gotSummary.Count)
			assert.Equal(t, wantedSummary.Sum, gotSummary.Sum)
			assert.Equal(t, wantedSummary.Timestamp, gotSummary.Timestamp)
			assert.Equal(t, wantedSummary.Interval, gotSummary.Interval)
			assert.Equal(t, wantedSummary.Attributes, gotSummary.Attributes)
			if math.IsNaN(wantedSummary.Min) {
				assert.True(t, math.IsNaN(gotSummary.Min))
			} else {
				assert.Equal(t, wantedSummary.Min, gotSummary.Min)
			}
			if math.IsNaN(wantedSummary.Max) {
				assert.True(t, math.IsNaN(gotSummary.Max))
			} else {
				assert.Equal(t, wantedSummary.Max, gotSummary.Max)
			}
		}
	}

>>>>>>> 3dbcb259
	m := pdata.NewMetric()
	m.SetName("summary")
	m.SetDescription("description")
	m.SetUnit("s")
	m.SetDataType(pdata.MetricDataTypeSummary)
	ds := m.Summary()
<<<<<<< HEAD
	dp := pdata.NewSummaryDataPoint()
	dp.SetStartTimestamp(start)
	dp.SetTimestamp(end)
	dp.SetSum(7)
	dp.SetCount(2)
	dp.LabelsMap().Insert("foo", "bar")
	q := dp.QuantileValues()
	min := pdata.NewValueAtQuantile()
	min.SetQuantile(0)
	min.SetValue(1)
	max := pdata.NewValueAtQuantile()
	max.SetQuantile(1)
	max.SetValue(6)
	q.Append(min)
	q.Append(max)
	ds.DataPoints().Append(dp)

	t.Run("Double", func(t *testing.T) { testTransformMetric(t, m, expected) })
=======
	dp := ds.DataPoints().AppendEmpty()
	dp.SetStartTimestamp(start)
	dp.SetTimestamp(end)
	dp.SetSum(sum)
	dp.SetCount(count)
	dp.LabelsMap().Insert("foo", "bar")
	q := dp.QuantileValues()
	if !math.IsNaN(min) {
		minQuantile := q.AppendEmpty()
		minQuantile.SetQuantile(0)
		minQuantile.SetValue(min)
	}
	if !math.IsNaN(max) {
		maxQuantile := q.AppendEmpty()
		maxQuantile.SetQuantile(1)
		maxQuantile.SetValue(max)
	}

	t.Run(testName, func(t *testing.T) { testTransformMetricWithComparer(t, m, expected, comparer) })
>>>>>>> 3dbcb259
}

func TestUnsupportedMetricTypes(t *testing.T) {
	start := pdata.TimestampFromTime(time.Unix(1, 0))
	end := pdata.TimestampFromTime(time.Unix(3, 0))
<<<<<<< HEAD

	{
		m := pdata.NewMetric()
		m.SetName("no")
		m.SetDescription("no")
		m.SetUnit("1")
		m.SetDataType(pdata.MetricDataTypeIntHistogram)
		h := m.IntHistogram()
		dp := pdata.NewIntHistogramDataPoint()
		dp.SetStartTimestamp(start)
		dp.SetTimestamp(end)
		dp.SetCount(2)
		dp.SetSum(8)
		dp.SetExplicitBounds([]float64{3, 7, 11})
		dp.SetBucketCounts([]uint64{1, 1, 0, 0})
		h.SetAggregationTemporality(pdata.AggregationTemporalityDelta)
		h.DataPoints().Append(dp)

		t.Run("IntHistogram", func(t *testing.T) { testTransformMetricWithError(t, m, &errUnsupportedMetricType{}) })
	}
	{
		m := pdata.NewMetric()
		m.SetName("no")
		m.SetDescription("no")
		m.SetUnit("1")
		m.SetDataType(pdata.MetricDataTypeHistogram)
		h := m.Histogram()
		dp := pdata.NewHistogramDataPoint()
		dp.SetStartTimestamp(start)
		dp.SetTimestamp(end)
		dp.SetCount(2)
		dp.SetSum(8.0)
		dp.SetExplicitBounds([]float64{3, 7, 11})
		dp.SetBucketCounts([]uint64{1, 1, 0, 0})
		h.SetAggregationTemporality(pdata.AggregationTemporalityDelta)
		h.DataPoints().Append(dp)

		t.Run("DoubleHistogram", func(t *testing.T) { testTransformMetricWithError(t, m, &errUnsupportedMetricType{}) })
	}
}

func TestTransformer_Log(t *testing.T) {
	tests := []struct {
		name    string
		logFunc func() pdata.LogRecord
		want    telemetry.Log
	}{
		{
			name: "Basic Conversion",
			logFunc: func() pdata.LogRecord {
				log := pdata.NewLogRecord()
				timestamp := pdata.TimestampFromTime(time.Unix(0, 0).UTC())
				log.SetTimestamp(timestamp)
				return log
			},
			want: telemetry.Log{
				Message:    "",
				Timestamp:  time.Unix(0, 0).UTC(),
				Attributes: map[string]interface{}{"name": ""},
			},
		},
		{
			name: "With Log attributes",
			logFunc: func() pdata.LogRecord {
				log := pdata.NewLogRecord()
				log.SetName("bloopbleep")
				log.Attributes().InsertString("foo", "bar")
				log.Body().SetStringVal("Hello World")
				return log
			},
			want: telemetry.Log{
				Message:    "Hello World",
				Timestamp:  time.Unix(0, 0).UTC(),
				Attributes: map[string]interface{}{"foo": "bar", "name": "bloopbleep"},
			},
		},
		{
			name: "With severity number",
			logFunc: func() pdata.LogRecord {
				log := pdata.NewLogRecord()
				log.SetName("bloopbleep")
				log.SetSeverityNumber(pdata.SeverityNumberWARN)
				return log
			},
			want: telemetry.Log{
				Message:    "bloopbleep",
				Timestamp:  time.Unix(0, 0).UTC(),
				Attributes: map[string]interface{}{"name": "bloopbleep", "log.levelNum": int32(13)},
			},
		},
		{
			name: "With severity text",
			logFunc: func() pdata.LogRecord {
				log := pdata.NewLogRecord()
				log.SetName("bloopbleep")
				log.SetSeverityText("SEVERE")
				return log
			},
			want: telemetry.Log{
				Message:    "bloopbleep",
				Timestamp:  time.Unix(0, 0).UTC(),
				Attributes: map[string]interface{}{"name": "bloopbleep", "log.level": "SEVERE"},
			},
		},
	}
	for _, test := range tests {
		t.Run(test.name, func(t *testing.T) {
			transform := newTransformer(nil, nil)
			got, _ := transform.Log(test.logFunc())
			assert.EqualValues(t, test.want, got)
		})
	}
=======

	{
		m := pdata.NewMetric()
		m.SetName("no")
		m.SetDescription("no")
		m.SetUnit("1")
		m.SetDataType(pdata.MetricDataTypeIntHistogram)
		h := m.IntHistogram()
		dp := h.DataPoints().AppendEmpty()
		dp.SetStartTimestamp(start)
		dp.SetTimestamp(end)
		dp.SetCount(2)
		dp.SetSum(8)
		dp.SetExplicitBounds([]float64{3, 7, 11})
		dp.SetBucketCounts([]uint64{1, 1, 0, 0})
		h.SetAggregationTemporality(pdata.AggregationTemporalityDelta)

		t.Run("IntHistogram", func(t *testing.T) { testTransformMetricWithError(t, m, &errUnsupportedMetricType{}) })
	}
	{
		m := pdata.NewMetric()
		m.SetName("no")
		m.SetDescription("no")
		m.SetUnit("1")
		m.SetDataType(pdata.MetricDataTypeHistogram)
		h := m.Histogram()
		dp := h.DataPoints().AppendEmpty()
		dp.SetStartTimestamp(start)
		dp.SetTimestamp(end)
		dp.SetCount(2)
		dp.SetSum(8.0)
		dp.SetExplicitBounds([]float64{3, 7, 11})
		dp.SetBucketCounts([]uint64{1, 1, 0, 0})
		h.SetAggregationTemporality(pdata.AggregationTemporalityDelta)

		t.Run("DoubleHistogram", func(t *testing.T) { testTransformMetricWithError(t, m, &errUnsupportedMetricType{}) })
	}
}

func TestTransformUnknownMetricType(t *testing.T) {
	metric := pdata.NewMetric()
	details := newMetricMetadata(context.Background())
	transform := newTransformer(&component.ApplicationStartInfo{
		ExeName: testCollectorName,
		Version: testCollectorVersion,
	}, &details)

	got, err := transform.Metric(metric)

	require.NoError(t, err)
	assert.Nil(t, got)
	assert.Equal(t, 1, details.metricMetadataCount[metricStatsKey{MetricType: pdata.MetricDataTypeNone}])
}

func TestTransformer_Log(t *testing.T) {
	tests := []struct {
		name    string
		logFunc func() pdata.LogRecord
		want    telemetry.Log
	}{
		{
			name: "Basic Conversion",
			logFunc: func() pdata.LogRecord {
				log := pdata.NewLogRecord()
				timestamp := pdata.TimestampFromTime(time.Unix(0, 0).UTC())
				log.SetTimestamp(timestamp)
				return log
			},
			want: telemetry.Log{
				Message:    "",
				Timestamp:  time.Unix(0, 0).UTC(),
				Attributes: map[string]interface{}{"name": ""},
			},
		},
		{
			name: "With Log attributes",
			logFunc: func() pdata.LogRecord {
				log := pdata.NewLogRecord()
				log.SetName("bloopbleep")
				log.Attributes().InsertString("foo", "bar")
				log.Body().SetStringVal("Hello World")
				return log
			},
			want: telemetry.Log{
				Message:    "Hello World",
				Timestamp:  time.Unix(0, 0).UTC(),
				Attributes: map[string]interface{}{"foo": "bar", "name": "bloopbleep"},
			},
		},
		{
			name: "With severity number",
			logFunc: func() pdata.LogRecord {
				log := pdata.NewLogRecord()
				log.SetName("bloopbleep")
				log.SetSeverityNumber(pdata.SeverityNumberWARN)
				return log
			},
			want: telemetry.Log{
				Message:    "bloopbleep",
				Timestamp:  time.Unix(0, 0).UTC(),
				Attributes: map[string]interface{}{"name": "bloopbleep", "log.levelNum": int32(13)},
			},
		},
		{
			name: "With severity text",
			logFunc: func() pdata.LogRecord {
				log := pdata.NewLogRecord()
				log.SetName("bloopbleep")
				log.SetSeverityText("SEVERE")
				return log
			},
			want: telemetry.Log{
				Message:    "bloopbleep",
				Timestamp:  time.Unix(0, 0).UTC(),
				Attributes: map[string]interface{}{"name": "bloopbleep", "log.level": "SEVERE"},
			},
		},
		{
			name: "With traceID and spanID",
			logFunc: func() pdata.LogRecord {
				log := pdata.NewLogRecord()
				timestamp := pdata.TimestampFromTime(time.Unix(0, 0).UTC())
				log.SetTraceID(pdata.NewTraceID([...]byte{1, 1, 1, 1, 1, 1, 1, 1, 1, 1, 1, 1, 1, 1, 1, 1}))
				log.SetSpanID(pdata.NewSpanID([...]byte{0, 0, 0, 0, 0, 0, 0, 1}))
				log.SetTimestamp(timestamp)
				return log
			},
			want: telemetry.Log{
				Message:   "",
				Timestamp: time.Unix(0, 0).UTC(),
				Attributes: map[string]interface{}{
					"name":     "",
					"trace.id": "01010101010101010101010101010101",
					"span.id":  "0000000000000001",
				},
			},
		},
	}
	for _, test := range tests {
		t.Run(test.name, func(t *testing.T) {
			details := newLogMetadata(context.TODO())
			transform := newTransformer(nil, &details)
			got, _ := transform.Log(test.logFunc())
			assert.EqualValues(t, test.want, got)
		})
	}
}

func TestCaptureLogAttributeMetadata(t *testing.T) {
	log := pdata.NewLogRecord()
	log.SetName("bloopbleep")
	log.Attributes().InsertString("foo", "bar")
	log.Body().SetStringVal("Hello World")

	details := newLogMetadata(context.TODO())
	transform := newTransformer(nil, &details)
	_, err := transform.Log(log)

	require.NoError(t, err)
	assert.Equal(t, 1, len(details.attributeMetadataCount))
	assert.Equal(t, 1, details.attributeMetadataCount[attributeStatsKey{location: attributeLocationLog, attributeType: pdata.AttributeValueSTRING}])
}

func TestDoesNotCaptureLogAttributeMetadata(t *testing.T) {
	log := pdata.NewLogRecord()
	log.SetName("bloopbleep")
	log.Body().SetStringVal("Hello World")

	details := newLogMetadata(context.TODO())
	transform := newTransformer(nil, &details)
	_, err := transform.Log(log)

	require.NoError(t, err)
	assert.Equal(t, 0, len(details.attributeMetadataCount))
}

func TestUnsupportedMetricErrorCreation(t *testing.T) {
	e := errUnsupportedMetricType{
		metricType:    "testType",
		metricName:    "testName",
		numDataPoints: 1,
	}

	errorMessage := e.Error()

	assert.Equal(t, "unsupported metric testName (testType)", errorMessage)
>>>>>>> 3dbcb259
}<|MERGE_RESOLUTION|>--- conflicted
+++ resolved
@@ -21,11 +21,6 @@
 	"testing"
 	"time"
 
-<<<<<<< HEAD
-	"go.opentelemetry.io/collector/component"
-
-=======
->>>>>>> 3dbcb259
 	tracepb "github.com/census-instrumentation/opencensus-proto/gen-go/trace/v1"
 	"github.com/newrelic/newrelic-telemetry-sdk-go/telemetry"
 	"github.com/stretchr/testify/assert"
@@ -48,92 +43,13 @@
 	ilm.SetName("test name")
 	ilm.SetVersion("test version")
 
-<<<<<<< HEAD
-	commonAttrs := newTransformer(startInfo, nil).CommonAttributes(resource, ilm)
-=======
 	details := newTraceMetadata(context.TODO())
 	commonAttrs := newTransformer(startInfo, &details).CommonAttributes(resource, ilm)
->>>>>>> 3dbcb259
 	assert.Equal(t, "the-collector", commonAttrs[collectorNameKey])
 	assert.Equal(t, "0.0.1", commonAttrs[collectorVersionKey])
 	assert.Equal(t, "R1", commonAttrs["resource"])
 	assert.Equal(t, "test name", commonAttrs[instrumentationNameKey])
 	assert.Equal(t, "test version", commonAttrs[instrumentationVersionKey])
-<<<<<<< HEAD
-}
-
-func TestCaptureSpanMetadata(t *testing.T) {
-	details := newTraceMetadata(context.TODO())
-	transform := newTransformer(nil, &details)
-
-	tests := []struct {
-		name     string
-		err      error
-		spanFunc func() pdata.Span
-		wantKey  spanStatsKey
-	}{
-		{
-			name: "no events or links",
-			spanFunc: func() pdata.Span {
-				s := pdata.NewSpan()
-				s.SetSpanID(pdata.NewSpanID([...]byte{0, 0, 0, 0, 0, 0, 0, 1}))
-				s.SetName("no events or links")
-				return s
-			},
-			err:     errInvalidTraceID,
-			wantKey: spanStatsKey{hasEvents: false, hasLinks: false},
-		},
-		{
-			name: "has events but no links",
-			spanFunc: func() pdata.Span {
-				s := pdata.NewSpan()
-				s.SetTraceID(pdata.NewTraceID([...]byte{1, 1, 1, 1, 1, 1, 1, 1, 1, 1, 1, 1, 1, 1, 1, 1}))
-				s.SetName("invalid SpanID")
-				s.Events().Append(pdata.NewSpanEvent())
-				return s
-			},
-			err:     errInvalidSpanID,
-			wantKey: spanStatsKey{hasEvents: true, hasLinks: false},
-		},
-		{
-			name: "no events but has links",
-			spanFunc: func() pdata.Span {
-				s := pdata.NewSpan()
-				s.SetTraceID(pdata.NewTraceID([...]byte{1, 1, 1, 1, 1, 1, 1, 1, 1, 1, 1, 1, 1, 1, 1, 1}))
-				s.SetSpanID(pdata.NewSpanID([...]byte{0, 0, 0, 0, 0, 0, 0, 1}))
-				s.SetName("no events but has links")
-				s.Links().Append(pdata.NewSpanLink())
-				return s
-			},
-			wantKey: spanStatsKey{hasEvents: false, hasLinks: true},
-		},
-		{
-			name: "has events and links",
-			spanFunc: func() pdata.Span {
-				s := pdata.NewSpan()
-				s.SetTraceID(pdata.NewTraceID([...]byte{1, 1, 1, 1, 1, 1, 1, 1, 1, 1, 1, 1, 1, 1, 1, 1}))
-				s.SetSpanID(pdata.NewSpanID([...]byte{0, 0, 0, 0, 0, 0, 0, 2}))
-				s.SetParentSpanID(pdata.NewSpanID([...]byte{0, 0, 0, 0, 0, 0, 0, 1}))
-				s.SetName("has events and links")
-				s.Events().Append(pdata.NewSpanEvent())
-				s.Links().Append(pdata.NewSpanLink())
-				return s
-			},
-			wantKey: spanStatsKey{hasEvents: true, hasLinks: true},
-		},
-	}
-
-	for _, test := range tests {
-		t.Run(test.name, func(t *testing.T) {
-			_, err := transform.Span(test.spanFunc())
-			if test.err != nil {
-				assert.True(t, errors.Is(err, test.err))
-			} else {
-				require.NoError(t, err)
-			}
-			assert.Equal(t, 1, details.spanMetadataCount[test.wantKey])
-		})
-=======
 
 	assert.Equal(t, 1, len(details.attributeMetadataCount))
 	assert.Equal(t, 1, details.attributeMetadataCount[attributeStatsKey{location: attributeLocationResource, attributeType: pdata.AttributeValueSTRING}])
@@ -143,7 +59,6 @@
 	startInfo := &component.ApplicationStartInfo{
 		ExeName: "the-collector",
 		Version: "0.0.1",
->>>>>>> 3dbcb259
 	}
 
 	resource := pdata.NewResource()
@@ -543,17 +458,6 @@
 }
 
 func testTransformMetric(t *testing.T, metric pdata.Metric, want []telemetry.Metric) {
-<<<<<<< HEAD
-	details := newMetricMetadata(context.Background())
-	transform := newTransformer(&component.ApplicationStartInfo{
-		ExeName: testCollectorName,
-		Version: testCollectorVersion,
-	}, &details)
-	got, err := transform.Metric(metric)
-	require.NoError(t, err)
-	assert.Equal(t, want, got)
-
-=======
 	comparer := func(t *testing.T, want []telemetry.Metric, got []telemetry.Metric) {
 		assert.Equal(t, want, got)
 	}
@@ -570,7 +474,6 @@
 	require.NoError(t, err)
 	compare(t, want, got)
 
->>>>>>> 3dbcb259
 	assert.Equal(t, len(details.metricMetadataCount), 1)
 	for k, v := range details.metricMetadataCount {
 		assert.Equal(t, metric.DataType(), k.MetricType)
@@ -614,16 +517,9 @@
 		m.SetUnit("1")
 		m.SetDataType(pdata.MetricDataTypeDoubleGauge)
 		gd := m.DoubleGauge()
-<<<<<<< HEAD
-		dp := pdata.NewDoubleDataPoint()
-		dp.SetTimestamp(ts)
-		dp.SetValue(42.0)
-		gd.DataPoints().Append(dp)
-=======
 		dp := gd.DataPoints().AppendEmpty()
 		dp.SetTimestamp(ts)
 		dp.SetValue(42.0)
->>>>>>> 3dbcb259
 		t.Run("Double", func(t *testing.T) { testTransformMetric(t, m, expected) })
 	}
 	{
@@ -633,16 +529,9 @@
 		m.SetUnit("1")
 		m.SetDataType(pdata.MetricDataTypeIntGauge)
 		gi := m.IntGauge()
-<<<<<<< HEAD
-		dp := pdata.NewIntDataPoint()
-		dp.SetTimestamp(ts)
-		dp.SetValue(42)
-		gi.DataPoints().Append(dp)
-=======
 		dp := gi.DataPoints().AppendEmpty()
 		dp.SetTimestamp(ts)
 		dp.SetValue(42)
->>>>>>> 3dbcb259
 		t.Run("Int64", func(t *testing.T) { testTransformMetric(t, m, expected) })
 	}
 }
@@ -672,18 +561,10 @@
 		m.SetDataType(pdata.MetricDataTypeDoubleSum)
 		d := m.DoubleSum()
 		d.SetAggregationTemporality(pdata.AggregationTemporalityDelta)
-<<<<<<< HEAD
-		dp := pdata.NewDoubleDataPoint()
-		dp.SetStartTimestamp(start)
-		dp.SetTimestamp(end)
-		dp.SetValue(42.0)
-		d.DataPoints().Append(dp)
-=======
 		dp := d.DataPoints().AppendEmpty()
 		dp.SetStartTimestamp(start)
 		dp.SetTimestamp(end)
 		dp.SetValue(42.0)
->>>>>>> 3dbcb259
 		t.Run("DoubleSum-Delta", func(t *testing.T) { testTransformMetric(t, m, expected) })
 	}
 	{
@@ -694,18 +575,10 @@
 		m.SetDataType(pdata.MetricDataTypeDoubleSum)
 		d := m.DoubleSum()
 		d.SetAggregationTemporality(pdata.AggregationTemporalityCumulative)
-<<<<<<< HEAD
-		dp := pdata.NewDoubleDataPoint()
-		dp.SetStartTimestamp(start)
-		dp.SetTimestamp(end)
-		dp.SetValue(42.0)
-		d.DataPoints().Append(dp)
-=======
 		dp := d.DataPoints().AppendEmpty()
 		dp.SetStartTimestamp(start)
 		dp.SetTimestamp(end)
 		dp.SetValue(42.0)
->>>>>>> 3dbcb259
 		t.Run("DoubleSum-Cumulative", func(t *testing.T) { testTransformMetricWithError(t, m, &errUnsupportedMetricType{}) })
 	}
 	{
@@ -716,18 +589,10 @@
 		m.SetDataType(pdata.MetricDataTypeIntSum)
 		d := m.IntSum()
 		d.SetAggregationTemporality(pdata.AggregationTemporalityDelta)
-<<<<<<< HEAD
-		dp := pdata.NewIntDataPoint()
-		dp.SetStartTimestamp(start)
-		dp.SetTimestamp(end)
-		dp.SetValue(42.0)
-		d.DataPoints().Append(dp)
-=======
 		dp := d.DataPoints().AppendEmpty()
 		dp.SetStartTimestamp(start)
 		dp.SetTimestamp(end)
 		dp.SetValue(42.0)
->>>>>>> 3dbcb259
 		t.Run("IntSum-Delta", func(t *testing.T) { testTransformMetric(t, m, expected) })
 	}
 	{
@@ -738,25 +603,15 @@
 		m.SetDataType(pdata.MetricDataTypeIntSum)
 		d := m.IntSum()
 		d.SetAggregationTemporality(pdata.AggregationTemporalityCumulative)
-<<<<<<< HEAD
-		dp := pdata.NewIntDataPoint()
-		dp.SetStartTimestamp(start)
-		dp.SetTimestamp(end)
-		dp.SetValue(42.0)
-		d.DataPoints().Append(dp)
-=======
 		dp := d.DataPoints().AppendEmpty()
 		dp.SetStartTimestamp(start)
 		dp.SetTimestamp(end)
 		dp.SetValue(42.0)
->>>>>>> 3dbcb259
 		t.Run("IntSum-Cumulative", func(t *testing.T) { testTransformMetricWithError(t, m, &errUnsupportedMetricType{}) })
 	}
 }
 
 func TestTransformDeltaSummary(t *testing.T) {
-<<<<<<< HEAD
-=======
 	testTransformDeltaSummaryWithValues(t, "Double With Min and Max", 2, 7, 1, 6)
 	testTransformDeltaSummaryWithValues(t, "Double With Min and No Max", 1, 1, 1, math.NaN())
 	testTransformDeltaSummaryWithValues(t, "Double With Max and No Min", 1, 1, math.NaN(), 1)
@@ -764,24 +619,16 @@
 }
 
 func testTransformDeltaSummaryWithValues(t *testing.T, testName string, count uint64, sum float64, min float64, max float64) {
->>>>>>> 3dbcb259
 	start := pdata.TimestampFromTime(time.Unix(1, 0))
 	end := pdata.TimestampFromTime(time.Unix(3, 0))
 
 	expected := []telemetry.Metric{
 		telemetry.Summary{
 			Name:      "summary",
-<<<<<<< HEAD
-			Count:     2.0,
-			Sum:       7.0,
-			Min:       1,
-			Max:       6,
-=======
 			Count:     float64(count),
 			Sum:       sum,
 			Min:       min,
 			Max:       max,
->>>>>>> 3dbcb259
 			Timestamp: time.Unix(1, 0).UTC(),
 			Interval:  2 * time.Second,
 			Attributes: map[string]interface{}{
@@ -792,8 +639,6 @@
 		},
 	}
 
-<<<<<<< HEAD
-=======
 	comparer := func(t *testing.T, want []telemetry.Metric, got []telemetry.Metric) {
 		assert.Equal(t, len(want), len(got))
 
@@ -821,33 +666,12 @@
 		}
 	}
 
->>>>>>> 3dbcb259
 	m := pdata.NewMetric()
 	m.SetName("summary")
 	m.SetDescription("description")
 	m.SetUnit("s")
 	m.SetDataType(pdata.MetricDataTypeSummary)
 	ds := m.Summary()
-<<<<<<< HEAD
-	dp := pdata.NewSummaryDataPoint()
-	dp.SetStartTimestamp(start)
-	dp.SetTimestamp(end)
-	dp.SetSum(7)
-	dp.SetCount(2)
-	dp.LabelsMap().Insert("foo", "bar")
-	q := dp.QuantileValues()
-	min := pdata.NewValueAtQuantile()
-	min.SetQuantile(0)
-	min.SetValue(1)
-	max := pdata.NewValueAtQuantile()
-	max.SetQuantile(1)
-	max.SetValue(6)
-	q.Append(min)
-	q.Append(max)
-	ds.DataPoints().Append(dp)
-
-	t.Run("Double", func(t *testing.T) { testTransformMetric(t, m, expected) })
-=======
 	dp := ds.DataPoints().AppendEmpty()
 	dp.SetStartTimestamp(start)
 	dp.SetTimestamp(end)
@@ -867,126 +691,11 @@
 	}
 
 	t.Run(testName, func(t *testing.T) { testTransformMetricWithComparer(t, m, expected, comparer) })
->>>>>>> 3dbcb259
 }
 
 func TestUnsupportedMetricTypes(t *testing.T) {
 	start := pdata.TimestampFromTime(time.Unix(1, 0))
 	end := pdata.TimestampFromTime(time.Unix(3, 0))
-<<<<<<< HEAD
-
-	{
-		m := pdata.NewMetric()
-		m.SetName("no")
-		m.SetDescription("no")
-		m.SetUnit("1")
-		m.SetDataType(pdata.MetricDataTypeIntHistogram)
-		h := m.IntHistogram()
-		dp := pdata.NewIntHistogramDataPoint()
-		dp.SetStartTimestamp(start)
-		dp.SetTimestamp(end)
-		dp.SetCount(2)
-		dp.SetSum(8)
-		dp.SetExplicitBounds([]float64{3, 7, 11})
-		dp.SetBucketCounts([]uint64{1, 1, 0, 0})
-		h.SetAggregationTemporality(pdata.AggregationTemporalityDelta)
-		h.DataPoints().Append(dp)
-
-		t.Run("IntHistogram", func(t *testing.T) { testTransformMetricWithError(t, m, &errUnsupportedMetricType{}) })
-	}
-	{
-		m := pdata.NewMetric()
-		m.SetName("no")
-		m.SetDescription("no")
-		m.SetUnit("1")
-		m.SetDataType(pdata.MetricDataTypeHistogram)
-		h := m.Histogram()
-		dp := pdata.NewHistogramDataPoint()
-		dp.SetStartTimestamp(start)
-		dp.SetTimestamp(end)
-		dp.SetCount(2)
-		dp.SetSum(8.0)
-		dp.SetExplicitBounds([]float64{3, 7, 11})
-		dp.SetBucketCounts([]uint64{1, 1, 0, 0})
-		h.SetAggregationTemporality(pdata.AggregationTemporalityDelta)
-		h.DataPoints().Append(dp)
-
-		t.Run("DoubleHistogram", func(t *testing.T) { testTransformMetricWithError(t, m, &errUnsupportedMetricType{}) })
-	}
-}
-
-func TestTransformer_Log(t *testing.T) {
-	tests := []struct {
-		name    string
-		logFunc func() pdata.LogRecord
-		want    telemetry.Log
-	}{
-		{
-			name: "Basic Conversion",
-			logFunc: func() pdata.LogRecord {
-				log := pdata.NewLogRecord()
-				timestamp := pdata.TimestampFromTime(time.Unix(0, 0).UTC())
-				log.SetTimestamp(timestamp)
-				return log
-			},
-			want: telemetry.Log{
-				Message:    "",
-				Timestamp:  time.Unix(0, 0).UTC(),
-				Attributes: map[string]interface{}{"name": ""},
-			},
-		},
-		{
-			name: "With Log attributes",
-			logFunc: func() pdata.LogRecord {
-				log := pdata.NewLogRecord()
-				log.SetName("bloopbleep")
-				log.Attributes().InsertString("foo", "bar")
-				log.Body().SetStringVal("Hello World")
-				return log
-			},
-			want: telemetry.Log{
-				Message:    "Hello World",
-				Timestamp:  time.Unix(0, 0).UTC(),
-				Attributes: map[string]interface{}{"foo": "bar", "name": "bloopbleep"},
-			},
-		},
-		{
-			name: "With severity number",
-			logFunc: func() pdata.LogRecord {
-				log := pdata.NewLogRecord()
-				log.SetName("bloopbleep")
-				log.SetSeverityNumber(pdata.SeverityNumberWARN)
-				return log
-			},
-			want: telemetry.Log{
-				Message:    "bloopbleep",
-				Timestamp:  time.Unix(0, 0).UTC(),
-				Attributes: map[string]interface{}{"name": "bloopbleep", "log.levelNum": int32(13)},
-			},
-		},
-		{
-			name: "With severity text",
-			logFunc: func() pdata.LogRecord {
-				log := pdata.NewLogRecord()
-				log.SetName("bloopbleep")
-				log.SetSeverityText("SEVERE")
-				return log
-			},
-			want: telemetry.Log{
-				Message:    "bloopbleep",
-				Timestamp:  time.Unix(0, 0).UTC(),
-				Attributes: map[string]interface{}{"name": "bloopbleep", "log.level": "SEVERE"},
-			},
-		},
-	}
-	for _, test := range tests {
-		t.Run(test.name, func(t *testing.T) {
-			transform := newTransformer(nil, nil)
-			got, _ := transform.Log(test.logFunc())
-			assert.EqualValues(t, test.want, got)
-		})
-	}
-=======
 
 	{
 		m := pdata.NewMetric()
@@ -1173,5 +882,4 @@
 	errorMessage := e.Error()
 
 	assert.Equal(t, "unsupported metric testName (testType)", errorMessage)
->>>>>>> 3dbcb259
 }